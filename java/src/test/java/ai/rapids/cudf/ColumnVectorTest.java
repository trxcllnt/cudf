/*
 *
 *  Copyright (c) 2019, NVIDIA CORPORATION.
 *
 *  Licensed under the Apache License, Version 2.0 (the "License");
 *  you may not use this file except in compliance with the License.
 *  You may obtain a copy of the License at
 *
 *      http://www.apache.org/licenses/LICENSE-2.0
 *
 *  Unless required by applicable law or agreed to in writing, software
 *  distributed under the License is distributed on an "AS IS" BASIS,
 *  WITHOUT WARRANTIES OR CONDITIONS OF ANY KIND, either express or implied.
 *  See the License for the specific language governing permissions and
 *  limitations under the License.
 *
 */

package ai.rapids.cudf;

import org.junit.jupiter.api.Test;

import java.util.stream.IntStream;

import static ai.rapids.cudf.QuantileMethod.*;
import static ai.rapids.cudf.TableTest.assertColumnsAreEqual;
import static org.junit.jupiter.api.Assertions.*;
import static org.junit.jupiter.api.Assumptions.assumeTrue;

public class ColumnVectorTest {

  public static final double DELTA = 0.0001;

  @Test
  void testRefCountLeak() throws InterruptedException {
    assumeTrue(Boolean.getBoolean("ai.rapids.cudf.flaky-tests-enabled"));
    long expectedLeakCount = MemoryCleaner.leakCount.get() + 1;
    ColumnVector.fromInts(1, 2, 3);
    long maxTime = System.currentTimeMillis() + 10_000;
    long leakNow;
    do {
      System.gc();
      Thread.sleep(50);
      leakNow = MemoryCleaner.leakCount.get();
    } while (leakNow != expectedLeakCount && System.currentTimeMillis() < maxTime);
    assertEquals(expectedLeakCount, MemoryCleaner.leakCount.get());
  }

  @Test
  void testConcatTypeError() {
    try (ColumnVector v0 = ColumnVector.fromInts(1, 2, 3, 4);
         ColumnVector v1 = ColumnVector.fromFloats(5.0f, 6.0f)) {
      assertThrows(CudfException.class, () -> ColumnVector.concatenate(v0, v1));
    }
  }

  @Test
  void testConcatNoNulls() {
    try (ColumnVector v0 = ColumnVector.fromInts(1, 2, 3, 4);
         ColumnVector v1 = ColumnVector.fromInts(5, 6, 7);
         ColumnVector v2 = ColumnVector.fromInts(8, 9);
         ColumnVector v = ColumnVector.concatenate(v0, v1, v2)) {
      v.ensureOnHost();
      assertEquals(9, v.getRowCount());
      assertFalse(v.hasNulls());
      assertFalse(v.hasValidityVector());
      for (int i = 0; i < 9; ++i) {
        assertEquals(i + 1, v.getInt(i), "at index " + i);
      }
    }
  }

  @Test
  void testConcatWithNulls() {
    try (ColumnVector v0 = ColumnVector.fromDoubles(1, 2, 3, 4);
         ColumnVector v1 = ColumnVector.fromDoubles(5, 6, 7);
         ColumnVector v2 = ColumnVector.fromBoxedDoubles(null, 9.0);
         ColumnVector v = ColumnVector.concatenate(v0, v1, v2)) {
      v.ensureOnHost();
      assertEquals(9, v.getRowCount());
      assertTrue(v.hasNulls());
      assertTrue(v.hasValidityVector());
      for (int i = 0; i < 9; ++i) {
        if (i != 7) {
          assertEquals(i + 1, v.getDouble(i), "at index " + i);
        } else {
          assertTrue(v.isNull(i), "at index " + i);
        }
      }
    }
  }

  @Test
  void isNotNullTestEmptyColumn() {
    assumeTrue(Cuda.isEnvCompatibleForTesting());
    try (ColumnVector v = ColumnVector.fromBoxedInts();
         ColumnVector expected = ColumnVector.fromBoxedBooleans(); 
         ColumnVector result = v.isNotNull()) {
      assertColumnsAreEqual(result, expected);
    }
  }

  @Test
  void isNotNullTest() {
    assumeTrue(Cuda.isEnvCompatibleForTesting());
    try (ColumnVector v = ColumnVector.fromBoxedInts(1, 2, null, 4, null, 6);
         ColumnVector expected = ColumnVector.fromBoxedBooleans(true, true, false, true, false, true);
         ColumnVector result = v.isNotNull()) {
      assertColumnsAreEqual(result, expected);
    }
  }

  @Test
  void isNotNullTestAllNulls() {
    assumeTrue(Cuda.isEnvCompatibleForTesting());
    try (ColumnVector v = ColumnVector.fromBoxedInts(null, null, null, null, null, null);
         ColumnVector expected = ColumnVector.fromBoxedBooleans(false, false, false, false, false, false);
         ColumnVector result = v.isNotNull()) {
      assertColumnsAreEqual(result, expected);
    }
  }

  @Test
  void isNotNullTestAllNotNulls() {
    assumeTrue(Cuda.isEnvCompatibleForTesting());
    try (ColumnVector v = ColumnVector.fromBoxedInts(1,2,3,4,5,6);
         ColumnVector expected = ColumnVector.fromBoxedBooleans(true, true, true, true, true, true);
         ColumnVector result = v.isNotNull()) {
      assertColumnsAreEqual(expected, result);
    }
  }

  @Test
  void isNullTest() {
    assumeTrue(Cuda.isEnvCompatibleForTesting());
    try (ColumnVector v = ColumnVector.fromBoxedInts(1, 2, null, 4, null, 6);
         ColumnVector expected = ColumnVector.fromBoxedBooleans(false, false, true, false, true, false);
         ColumnVector result = v.isNull()) {
      assertColumnsAreEqual(expected, result);
    }
  }

  @Test
  void testFromScalarProducesEmptyColumn() {
    assumeTrue(Cuda.isEnvCompatibleForTesting());
    try (ColumnVector input = ColumnVector.fromScalar(Scalar.fromInt(1), 0);
         ColumnVector expected = ColumnVector.fromBoxedInts()) {
      assertColumnsAreEqual(input, expected);
    }
  }

  @Test
  void testFromScalarFloat() {
    assumeTrue(Cuda.isEnvCompatibleForTesting());
    try (ColumnVector input = ColumnVector.fromScalar(Scalar.fromFloat(1.123f), 4);
         ColumnVector expected = ColumnVector.fromBoxedFloats(1.123f, 1.123f, 1.123f, 1.123f)) {
      assertColumnsAreEqual(input, expected);
    }
  }

  @Test
  void testFromScalarInteger() {
    assumeTrue(Cuda.isEnvCompatibleForTesting());
    try (ColumnVector input = ColumnVector.fromScalar(Scalar.fromNull(DType.INT32), 6);
         ColumnVector expected = ColumnVector.fromBoxedInts(null, null, null, null, null, null)) {
      assertEquals(input.getNullCount(), expected.getNullCount());
      assertColumnsAreEqual(input, expected);
    }
  }

  @Test
  void testFromScalarStringThrows() {
    assumeTrue(Cuda.isEnvCompatibleForTesting());
    assertThrows(IllegalArgumentException.class, () ->
      ColumnVector.fromScalar(Scalar.fromString("test"), 1));
  }

  @Test
  void testReplaceEmptyColumn() {
    assumeTrue(Cuda.isEnvCompatibleForTesting());
    try (ColumnVector input = ColumnVector.fromBoxedBooleans();
         ColumnVector expected = ColumnVector.fromBoxedBooleans();
         ColumnVector result = input.replaceNulls(Scalar.fromBool(false))) {
      assertColumnsAreEqual(result, expected);
    }
  }

  @Test
  void testReplaceNullBoolsWithAllNulls() {
    assumeTrue(Cuda.isEnvCompatibleForTesting());
    try (ColumnVector input = ColumnVector.fromBoxedBooleans(null, null, null, null);
         ColumnVector expected = ColumnVector.fromBoxedBooleans(false, false, false, false);
         ColumnVector result = input.replaceNulls(Scalar.fromBool(false))) {
      assertColumnsAreEqual(result, expected);
    }
  }

  @Test
  void testReplaceSomeNullBools() {
    assumeTrue(Cuda.isEnvCompatibleForTesting());
    try (ColumnVector input = ColumnVector.fromBoxedBooleans(false, null, null, false);
         ColumnVector expected = ColumnVector.fromBoxedBooleans(false, true, true, false);
         ColumnVector result = input.replaceNulls(Scalar.fromBool(true))) {
      assertColumnsAreEqual(result, expected);
    }
  }

  @Test
  void testReplaceNullIntegersWithAllNulls() {
    assumeTrue(Cuda.isEnvCompatibleForTesting());
    try (ColumnVector input = ColumnVector.fromBoxedInts(null, null, null, null);
         ColumnVector expected = ColumnVector.fromBoxedInts(0, 0, 0, 0);
         ColumnVector result = input.replaceNulls(Scalar.fromInt(0))) {
      assertColumnsAreEqual(result, expected);
    }
  }

  @Test
  void testReplaceSomeNullIntegers() {
    assumeTrue(Cuda.isEnvCompatibleForTesting());
    try (ColumnVector input = ColumnVector.fromBoxedInts(1, 2, null, 4, null);
         ColumnVector expected = ColumnVector.fromBoxedInts(1, 2, 999, 4, 999);
         ColumnVector result = input.replaceNulls(Scalar.fromInt(999))) {
      assertColumnsAreEqual(result, expected);
    }
  }

  @Test
  void testReplaceNullsFailsOnTypeMismatch() {
    assumeTrue(Cuda.isEnvCompatibleForTesting());
    try (ColumnVector input = ColumnVector.fromBoxedInts(1, 2, null, 4, null)) {
      assertThrows(CudfException.class, () -> {
        long nativePtr = Cudf.replaceNulls(input, Scalar.fromBool(true));
        if (nativePtr != 0) {
          new ColumnVector(nativePtr).close();
        }
      });
    }
  }

  @Test
  void testReplaceNullsFailsOnNullScalar() {
    assumeTrue(Cuda.isEnvCompatibleForTesting());
    try (ColumnVector input = ColumnVector.fromBoxedInts(1, 2, null, 4, null)) {
      assertThrows(CudfException.class, () -> {
        long nativePtr = Cudf.replaceNulls(input, Scalar.fromNull(input.getType()));
        if (nativePtr != 0) {
          new ColumnVector(nativePtr).close();
        }
      });
    }
  }

  static QuantileMethod[] methods = {LINEAR, LOWER, HIGHER, MIDPOINT, NEAREST};
  static double[] quantiles = {0.0, 0.25, 0.33, 0.5, 1.0};

  @Test
  void testQuantilesOnIntegerInput() {
    assumeTrue(Cuda.isEnvCompatibleForTesting());
    int[] approxExpected = {-1, 1, 1, 2, 9};
    double[][] exactExpected = {
        {-1.0,   1.0,   1.0,   2.5,   9.0},  // LINEAR
        {  -1,     1,     1,     2,     9},  // LOWER
        {  -1,     1,     1,     3,     9},  // HIGHER
        {-1.0,   1.0,   1.0,   2.5,   9.0},  // MIDPOINT
        {  -1,     1,     1,     2,     9}}; // NEAREST

    try (ColumnVector cv = ColumnVector.fromBoxedInts(7, 0, 3, 4, 2, 1, -1, 1, 6, 9)) {
      // sorted: -1, 0, 1, 1, 2, 3, 4, 6, 7, 9
      for (int j = 0 ; j < quantiles.length ; j++) {
        Scalar result = cv.approxQuantile(quantiles[j]);
        assertEquals(approxExpected[j], result.getInt());

        for (int i = 0 ; i < methods.length ; i++) {
          result = cv.exactQuantile(methods[i], quantiles[j]);
          assertEquals(exactExpected[i][j], result.getDouble(), DELTA);
        }
      }
    }
  }

  @Test
  void testQuantilesOnDoubleInput() {
    assumeTrue(Cuda.isEnvCompatibleForTesting());
    double[] approxExpected = {-1.01, 0.8, 0.8, 2.13, 6.8};
    double[][] exactExpected = {
        {-1.01, 0.8, 0.9984, 2.13, 6.8},  // LINEAR
        {-1.01, 0.8,    0.8, 2.13, 6.8},  // LOWER
        {-1.01, 0.8,   1.11, 2.13, 6.8},  // HIGHER
        {-1.01, 0.8,  0.955, 2.13, 6.8},  // MIDPOINT
        {-1.01, 0.8,   1.11, 2.13, 6.8}}; // NEAREST

    try (ColumnVector cv = ColumnVector.fromBoxedDoubles(6.8, 0.15, 3.4, 4.17, 2.13, 1.11, -1.01, 0.8, 5.7)) {
      // sorted: -1.01, 0.15, 0.8, 1.11, 2.13, 3.4, 4.17, 5.7, 6.8
      for (int j = 0; j < quantiles.length ; j++) {
        Scalar result = cv.approxQuantile(quantiles[j]);
        assertEquals(approxExpected[j], result.getDouble(), DELTA);

        for (int i = 0 ; i < methods.length ; i++) {
          result = cv.exactQuantile(methods[i], quantiles[j]);
          assertEquals(exactExpected[i][j], result.getDouble(), DELTA);
        }
      }
    }
  }

  @Test
<<<<<<< HEAD
  void testSliceWithArray() {
    assumeTrue(Cuda.isEnvCompatibleForTesting());
    try(ColumnVector cv = ColumnVector.fromBoxedInts(10, 12, null, null, 18, 20, 22, 24, 26, 28)) {
      Integer[][] expectedSlice = {
          {12, null},
          {20, 22, 24, 26},
          {null, null},
          {}};

      ColumnVector[] slices = cv.slice(1, 3, 5, 9, 2, 4, 8, 8);

      try {
        for (int i = 0; i < slices.length; i++) {
          final int sliceIndex = i;
          ColumnVector slice = slices[sliceIndex];
          slice.ensureOnHost();
          assertEquals(expectedSlice[sliceIndex].length, slices[sliceIndex].getRowCount());
          IntStream.range(0, expectedSlice[sliceIndex].length).forEach(rowCount -> {
            if (expectedSlice[sliceIndex][rowCount] == null) {
              assertTrue(slices[sliceIndex].isNull(rowCount));
            } else {
              assertEquals(expectedSlice[sliceIndex][rowCount],
                  slices[sliceIndex].getInt(rowCount));
            }
          });
        }
        assertEquals(4, slices.length);
      } finally {
        for (int i = 0 ; i < slices.length ; i++) {
          if (slices[i] != null) {
            slices[i].close();
          }
        }
      }
    }
  }

  @Test
  void testWithOddSlices() {
    assumeTrue(Cuda.isEnvCompatibleForTesting());
    try (ColumnVector cv = ColumnVector.fromBoxedInts(10, 12, null, null, 18, 20, 22, 24, 26, 28)) {
      assertThrows(CudfException.class, () -> cv.slice(1, 3, 5, 9, 2, 4, 8));
    }
  }

  @Test
  void testSliceWithColumnVector() {
    assumeTrue(Cuda.isEnvCompatibleForTesting());
    try(ColumnVector cv = ColumnVector.fromBoxedInts(10, 12, null, null, 18, 20, 22, 24, 26, 28);
        ColumnVector indices = ColumnVector.fromInts(1, 3, 5, 9, 2, 4, 8, 8)) {
      Integer[][] expectedSlice = {
          {12, null},
          {20, 22, 24, 26},
          {null, null},
          {}};

      final ColumnVector[] slices = cv.slice(indices);
      try {
        for (int i = 0; i < slices.length; i++) {
          final int sliceIndex = i;
          ColumnVector slice = slices[sliceIndex];
          slice.ensureOnHost();
          assertEquals(expectedSlice[sliceIndex].length, slices[sliceIndex].getRowCount());
          IntStream.range(0, expectedSlice[sliceIndex].length).forEach(rowCount -> {
            if (expectedSlice[sliceIndex][rowCount] == null) {
              assertTrue(slices[sliceIndex].isNull(rowCount));
            } else {
              assertEquals(expectedSlice[sliceIndex][rowCount],
                  slices[sliceIndex].getInt(rowCount));
            }
          });
        }
        assertEquals(4, slices.length);
      } finally {
        for (int i = 0 ; i < slices.length ; i++) {
          if (slices[i] != null) {
            slices[i].close();
          }
        }
      }
=======
  void testAppendStrings() {
    try (ColumnVector cv = ColumnVector.build(DType.STRING, 10, 0, (b) -> {
      b.append("123456789");
      b.append("1011121314151617181920");
      b.append("");
      b.appendNull();
    })) {
      assertEquals(4, cv.getRowCount());
      assertEquals("123456789", cv.getJavaString(0));
      assertEquals("1011121314151617181920", cv.getJavaString(1));
      assertEquals("", cv.getJavaString(2));
      assertTrue(cv.isNull(3));
>>>>>>> 71c8e0c6
    }
  }
}<|MERGE_RESOLUTION|>--- conflicted
+++ resolved
@@ -305,7 +305,6 @@
   }
 
   @Test
-<<<<<<< HEAD
   void testSliceWithArray() {
     assumeTrue(Cuda.isEnvCompatibleForTesting());
     try(ColumnVector cv = ColumnVector.fromBoxedInts(10, 12, null, null, 18, 20, 22, 24, 26, 28)) {
@@ -386,7 +385,10 @@
           }
         }
       }
-=======
+    }
+  }
+  
+  @Test
   void testAppendStrings() {
     try (ColumnVector cv = ColumnVector.build(DType.STRING, 10, 0, (b) -> {
       b.append("123456789");
@@ -399,7 +401,6 @@
       assertEquals("1011121314151617181920", cv.getJavaString(1));
       assertEquals("", cv.getJavaString(2));
       assertTrue(cv.isNull(3));
->>>>>>> 71c8e0c6
     }
   }
 }