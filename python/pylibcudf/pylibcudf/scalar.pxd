# SPDX-FileCopyrightText: Copyright (c) 2023-2025, NVIDIA CORPORATION.
# SPDX-License-Identifier: Apache-2.0

from libcpp cimport bool
from libcpp.memory cimport unique_ptr
from pylibcudf.libcudf.scalar.scalar cimport scalar

from rmm.pylibrmm.memory_resource cimport DeviceMemoryResource
from rmm.pylibrmm.stream cimport Stream

from .column cimport Column
from .types cimport DataType


cdef class Scalar:
    cdef unique_ptr[scalar] c_obj
    cdef DataType _data_type

    # Holds a reference to the DeviceMemoryResource used for allocation.
    # Ensures the MR does not get destroyed before this DeviceBuffer. `mr` is
    # needed for deallocation
    cdef DeviceMemoryResource mr

    cdef const scalar* get(self) noexcept nogil

    cpdef DataType type(self)
<<<<<<< HEAD
    cpdef bool is_valid(self, Stream stream)
=======
    cpdef bool is_valid(self, Stream stream=*)
>>>>>>> b6a563c6

    @staticmethod
    cdef Scalar empty_like(Column column, Stream stream, DeviceMemoryResource mr)

    @staticmethod
    cdef Scalar from_libcudf(unique_ptr[scalar] libcudf_scalar, dtype=*)<|MERGE_RESOLUTION|>--- conflicted
+++ resolved
@@ -24,11 +24,7 @@
     cdef const scalar* get(self) noexcept nogil
 
     cpdef DataType type(self)
-<<<<<<< HEAD
-    cpdef bool is_valid(self, Stream stream)
-=======
     cpdef bool is_valid(self, Stream stream=*)
->>>>>>> b6a563c6
 
     @staticmethod
     cdef Scalar empty_like(Column column, Stream stream, DeviceMemoryResource mr)
