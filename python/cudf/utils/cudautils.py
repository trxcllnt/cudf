# Copyright (c) 2018, NVIDIA CORPORATION.

import numpy as np

from numba import cuda, int32, numpy_support
from math import isnan

from librmm_cffi import librmm as rmm

from cudf.utils.utils import (check_equals_int, check_equals_float,
                              mask_bitsize, mask_get, mask_set, make_mask)


def optimal_block_count(minblkct):
    """Return the optimal block count for a CUDA kernel launch.
    """
    return min(16, max(1, minblkct))


def to_device(ary):
    dary, _ = rmm.auto_device(ary)
    return dary


# GPU array initializer

@cuda.jit
def gpu_arange(start, size, step, out):
    i = cuda.grid(1)
    if i < size:
        out[i] = i * step + start


def arange(start, stop=None, step=1, dtype=np.int64):
    if stop is None:
        start, stop = 0, start
    if step < 0:
        size = (stop - start + 1) // step + 1
    else:
        size = (stop - start - 1) // step + 1

    if size < 0:
        msgfmt = "size={size} in arange({start}, {stop}, {step}, {dtype})"
        raise ValueError(msgfmt.format(size=size, start=start, stop=stop,
                                       step=step, dtype=dtype))
    out = rmm.device_array(shape=int(size), dtype=dtype)
    if size > 0:
        gpu_arange.forall(size)(start, size, step, out)
    return out


@cuda.jit
def gpu_arange_reversed(size, out):
    i = cuda.grid(1)
    if i < size:
        out[i] = size - i - 1


def arange_reversed(size, dtype=np.int64):
    out = rmm.device_array(size, dtype=dtype)
    if size > 0:
        gpu_arange_reversed.forall(size)(size, out)
    return out


@cuda.jit
def gpu_ones(size, out):
    i = cuda.grid(1)
    if i < size:
        out[i] = 1


def ones(size, dtype):
    out = rmm.device_array(size, dtype=dtype)
    if size > 0:
        gpu_ones.forall(size)(size, out)
    return out


@cuda.jit
def gpu_zeros(size, out):
    i = cuda.grid(1)
    if i < size:
        out[i] = 0


def zeros(size, dtype):
    out = rmm.device_array(size, dtype=dtype)
    if size > 0:
        gpu_zeros.forall(size)(size, out)
    return out


# GPU array type casting


@cuda.jit
def gpu_copy(inp, out):
    tid = cuda.grid(1)
    if tid < inp.size:
        out[tid] = inp[tid]


def astype(ary, dtype):
    if ary.dtype == np.dtype(dtype):
        return ary
    elif (
        (ary.dtype == np.int64 or ary.dtype == np.dtype('datetime64[ms]')) and
        (dtype == np.dtype('int64') or dtype == np.dtype('datetime64[ms]'))
    ):
        return ary.view(dtype)
    elif ary.size == 0:
        return rmm.device_array(shape=ary.shape, dtype=dtype)
    else:
        out = rmm.device_array(shape=ary.shape, dtype=dtype)
        if out.size > 0:
            configured = gpu_copy.forall(out.size)
            configured(ary, out)
        return out


def copy_array(arr, out=None):
    if out is None:
        out = rmm.device_array_like(arr)

    if (arr.is_c_contiguous() and out.is_c_contiguous() and
            out.size == arr.size):
        out.copy_to_device(arr)
    else:
        if arr.size > 0:
            gpu_copy.forall(arr.size)(arr, out)
    return out


def as_contiguous(arr):
    assert arr.ndim == 1
    out = rmm.device_array(shape=arr.shape, dtype=arr.dtype)
    return copy_array(arr, out=out)


# Copy column into a matrix

@cuda.jit
def gpu_copy_column(matrix, colidx, colvals):
    tid = cuda.grid(1)
    if tid < colvals.size:
        matrix[colidx, tid] = colvals[tid]


def copy_column(matrix, colidx, colvals):
    assert matrix.shape[1] == colvals.size
    if colvals.size > 0:
        configured = gpu_copy_column.forall(colvals.size)
    configured(matrix, colidx, colvals)


# Mask utils

@cuda.jit
def gpu_set_mask_from_stride(mask, stride):
    bitsize = mask_bitsize
    tid = cuda.grid(1)
    if tid < mask.size:
        base = tid * bitsize
        val = 0
        for shift in range(bitsize):
            idx = base + shift
            bit = (idx % stride) == 0
            val |= bit << shift
        mask[tid] = val


def set_mask_from_stride(mask, stride):
    taskct = mask.size
    if taskct > 0:
        configured = gpu_set_mask_from_stride.forall(taskct)
        configured(mask, stride)


@cuda.jit
def gpu_copy_to_dense(data, mask, slots, out):
    tid = cuda.grid(1)
    if tid < data.size and mask_get(mask, tid):
        idx = slots[tid]
        out[idx] = data[tid]


@cuda.jit
def gpu_invert_value(data, out):
    tid = cuda.grid(1)
    if tid < data.size:
        out[tid] = not data[tid]


def invert_mask(arr, out):
    if arr.size > 0:
        gpu_invert_value.forall(arr.size)(arr, out)


def fill_mask(data, mask, value):
    """fill a column with the same value using a custom mask

    Parameters
    ----------
    data : device array
        data
    mask : device array
        validity mask
    value : scale
        fill value

    Returns
    -------
    device array
        mask filled column with scalar value
    """

    out = rmm.device_array_like(data)
    out.copy_to_device(data)
    if data.size > 0:
        configured = gpu_fill_masked.forall(data.size)
        configured(value, mask, out)
    return out


@cuda.jit
def gpu_fill_value(data, value):
    tid = cuda.grid(1)
    if tid < data.size:
        data[tid] = value


def fill_value(arr, value):
    """Fill *arr* with value
    """
    if arr.size > 0:
        gpu_fill_value.forall(arr.size)(arr, value)


def full(size, value, dtype):
    out = rmm.device_array(size, dtype=dtype)
    fill_value(out, value)
    return out


@cuda.jit
def gpu_expand_mask_bits(bits, out):
    """Expand each bits in bitmask *bits* into an element in out.
    This is a flexible kernel that can be launch with any number of blocks
    and threads.
    """
    for i in range(cuda.grid(1), out.size, cuda.gridsize(1)):
        if i < bits.size * mask_bitsize:
            out[i] = mask_get(bits, i)


def expand_mask_bits(size, bits):
    """Expand bit-mask into byte-mask
    """
    expanded_mask = full(size, 0, dtype=np.int32)
    numtasks = min(1024, expanded_mask.size)
    if numtasks > 0:
        gpu_expand_mask_bits.forall(numtasks)(bits, expanded_mask)
    return expanded_mask


def mask_assign_slot(size, mask):
    # expand bits into bytes
    expanded_mask = expand_mask_bits(size, mask)
    # compute prefixsum
    slots = prefixsum(expanded_mask)
    sz = int(slots[slots.size - 1])
    return slots, sz


def prefixsum(vals):
    """Compute the full prefixsum.

    Given the input of N.  The output size is N + 1.
    The first value is always 0.  The last value is the sum of *vals*.
    """
    from cudf import _gdf

    # Allocate output
    slots = rmm.device_array(shape=vals.size + 1,
                             dtype=vals.dtype)
    # Fill 0 to slot[0]
    gpu_fill_value[1, 1](slots[:1], 0)

    # Compute prefixsum on the mask
    _gdf.apply_prefixsum(_gdf.columnview_from_devary(vals),
                         _gdf.columnview_from_devary(slots[1:]),
                         inclusive=True)

    return slots


def copy_to_dense(data, mask, out=None):
    """Copy *data* with validity bits in *mask* into *out*.

    The output array can be specified in `out`.

    Return a 2-tuple of:
    * number of non-null element
    * a dense gpu array given the data and mask gpu arrays.
    """
    slots, sz = mask_assign_slot(size=data.size, mask=mask)
    if out is None:
        # output buffer is not provided
        # allocate one
        alloc_shape = sz
        out = rmm.device_array(shape=alloc_shape, dtype=data.dtype)
    else:
        # output buffer is provided
        # check it
        if sz >= out.size:
            raise ValueError('output array too small')
    if out.size > 0:
        gpu_copy_to_dense.forall(data.size)(data, mask, slots, out)
    return (sz, out)


@cuda.jit
def gpu_compact_mask_bytes(bools, bits):
    tid = cuda.grid(1)
    base = tid * mask_bitsize
    for i in range(base, base + mask_bitsize):
        if i >= bools.size:
            break
        if bools[i]:
            mask_set(bits, i)


def compact_mask_bytes(boolbytes):
    """Convert booleans (in bytes) to a bitmask
    """
    bits = make_mask(boolbytes.size)
    if bits.size > 0:
        # Fill zero
        gpu_fill_value.forall(bits.size)(bits, 0)
        # Compact
        gpu_compact_mask_bytes.forall(bits.size)(boolbytes, bits)
    return bits


@cuda.jit
def gpu_mask_from_devary(ary, bits):
    tid = cuda.grid(1)
    base = tid * mask_bitsize
    for i in range(base, base + mask_bitsize):
        if i >= len(ary):
            break
        if not isnan(ary[i]):
            mask_set(bits, i)


def mask_from_devary(ary):
    bits = make_mask(len(ary))
    if bits.size > 0:
        gpu_fill_value.forall(bits.size)(bits, 0)
        gpu_mask_from_devary.forall(bits.size)(ary, bits)
    return bits


def make_empty_mask(size):
    bits = make_mask(size)
    if bits.size > 0:
        gpu_fill_value.forall(bits.size)(bits, 0)
    return bits

#
# Gather
#


@cuda.jit
def gpu_gather(data, index, out):
    i = cuda.grid(1)
    if i < index.size:
        idx = index[i]
        # Only do it if the index is in range
        if 0 <= idx < data.size:
            out[i] = data[idx]


def gather(data, index, out=None):
    """Perform ``out = data[index]`` on the GPU
    """
    if out is None:
        out = rmm.device_array(shape=index.size, dtype=data.dtype)
    if out.size > 0:
        gpu_gather.forall(index.size)(data, index, out)
    return out


@cuda.jit
def gpu_gather_joined_index(lkeys, rkeys, lidx, ridx, out):
    gid = cuda.grid(1)
    if gid < lidx.size:
        # Try getting from the left side first
        pos = lidx[gid]
        if pos != -1:
            # Get from left
            out[gid] = lkeys[pos]
        else:
            # Get from right
            pos = ridx[gid]
            out[gid] = rkeys[pos]


def gather_joined_index(lkeys, rkeys, lidx, ridx):
    assert lidx.size == ridx.size
    out = rmm.device_array(lidx.size, dtype=lkeys.dtype)
    if out.size > 0:
        gpu_gather_joined_index.forall(lidx.size)(lkeys, rkeys, lidx, ridx,
                                                  out)
    return out


def reverse_array(data, out=None):
    rinds = arange_reversed(data.size)
    out = gather(data=data, index=rinds, out=out)
    return out


#
# Find NA
#


@cuda.jit
def gpu_is_na(validity, out):
    tid = cuda.grid(1)
    if tid < out.size:
        valid = mask_get(validity, tid)
        if valid:
            out[tid] = True
        else:
            out[tid] = False


def is_na_mask(data, mask):
    out = rmm.device_array_like(data)
    if data.size > 0:
        gpu_is_na.forall(out.size)(mask,out)
    return out


#
# Fill NA
#


@cuda.jit
def gpu_fill_masked(value, validity, out):
    tid = cuda.grid(1)
    if tid < out.size:
        valid = mask_get(validity, tid)
        if not valid:
            out[tid] = value


def fillna(data, mask, value):
    out = rmm.device_array_like(data)
    out.copy_to_device(data)
    if data.size > 0:
        configured = gpu_fill_masked.forall(data.size)
        configured(value, mask, out)
    return out


#
# Binary kernels
#

@cuda.jit
def gpu_equal_constant_masked(arr, mask, val, out):
    i = cuda.grid(1)
    if i < out.size:
        res = (arr[i] == val) if mask_get(mask, i) else False
        out[i] = res


@cuda.jit
def gpu_equal_constant(arr, val, out):
    i = cuda.grid(1)
    if i < out.size:
        out[i] = (arr[i] == val)


def apply_equal_constant(arr, mask, val, dtype):
    """Compute ``arr[mask] == val``

    Parameters
    ----------
    arr : device array
        data
    mask : device array
        validity mask
    val : scalar
        value to compare against
    dtype : np.dtype
        output array dtype

    Returns
    -------
    result : device array
    """
    out = rmm.device_array(shape=arr.size, dtype=dtype)
    if out.size > 0:
        if mask is not None:
            configured = gpu_equal_constant_masked.forall(out.size)
            configured(arr, mask, val, out)
        else:
            configured = gpu_equal_constant.forall(out.size)
            configured(arr, val, out)
    return out


@cuda.jit
def gpu_scale(arr, vmin, vmax, out):
    i = cuda.grid(1)
    if i < out.size:
        val = arr[i]
        out[i] = (val - vmin) / (vmax - vmin)


def compute_scale(arr, vmin, vmax):
    out = rmm.device_array(shape=arr.size, dtype=np.float64)
    if out.size > 0:
        configured = gpu_scale.forall(out.size)
        configured(arr, vmin, vmax, out)
    return out


@cuda.jit
def gpu_label(arr, cats, enc, na_sentinel, out):
    i = cuda.grid(1)
    if i < out.size:
        val = arr[i]
        out[i] = na_sentinel
        for j in range(cats.shape[0]):
            if val == cats[j]:
                res = enc[j]
                out[i] = res
                break


def apply_label(arr, cats, dtype, na_sentinel):
    """
    Parameters
    ----------
    arr : device array
        data
    cats : device array
        Unique category value
    dtype : np.dtype
        output array dtype
    na_sentinel : int
        Value to indicate missing value
    Returns
    -------
    result : device array
    """
    encs = np.asarray(list(range(cats.size)))
    d_encs = to_device(encs)
    out = rmm.device_array(shape=arr.size, dtype=dtype)
    if out.size > 0:
        configured = gpu_label.forall(out.size)
        configured(arr, cats, d_encs, na_sentinel, out)
    return out

#
# Misc kernels
#


@cuda.jit(device=True)
def gpu_unique_set_insert(vset, sz, val):
    """
    Insert *val* into the *vset* of size *sz*.
    Returns:
        *   -1: out-of-space
        * >= 0: the new size
    """
    for i in range(sz):
        # value matches, so return current size
        if vset[i] == val:
            return sz

    if sz > 0:
        i += 1
    # insert at next available slot
    if i < vset.size:
        vset[i] = val
        return sz + 1

    # out of space
    return -1


MAX_FAST_UNIQUE_K = 2 * 1024


class UniqueK(object):
    _cached_kernels = {}

    def __init__(self, dtype):
        dtype = np.dtype(dtype)
        self._kernel = self._get_kernel(dtype)

    @classmethod
    def _get_kernel(cls, dtype):
        try:
            return cls._cached_kernels[dtype]
        except KeyError:
            return cls._compile(dtype)

    @classmethod
    def _compile(cls, dtype):
        nbtype = numpy_support.from_dtype(dtype)

        @cuda.jit
        def gpu_unique_k(arr, k, out, outsz_ptr):
            """
            Note: run with small blocks.
            """
            tid = cuda.threadIdx.x
            blksz = cuda.blockDim.x
            base = 0

            # shared memory
            vset_size = 0
            sm_mem_size = MAX_FAST_UNIQUE_K
            vset = cuda.shared.array(sm_mem_size, dtype=nbtype)
            share_vset_size = cuda.shared.array(1, dtype=int32)
            share_loaded = cuda.shared.array(sm_mem_size, dtype=nbtype)
            sm_mem_size = min(k, sm_mem_size)

            while vset_size < sm_mem_size and base < arr.size:
                pos = base + tid
                valid_load = min(blksz, arr.size - base)
                # load
                if tid < valid_load:
                    share_loaded[tid] = arr[pos]
                # wait for load to complete
                cuda.syncthreads()
                # thread-0 inserts
                if tid == 0:
                    for i in range(valid_load):
                        val = share_loaded[i]
                        new_size = gpu_unique_set_insert(vset, vset_size, val)
                        if new_size >= 0:
                            vset_size = new_size
                        else:
                            vset_size = sm_mem_size + 1
                    share_vset_size[0] = vset_size
                # wait until the insert is done
                cuda.syncthreads()
                vset_size = share_vset_size[0]
                # increment
                base += blksz

            # output
            if vset_size <= sm_mem_size:
                for i in range(tid, vset_size, blksz):
                    out[i] = vset[i]
                if tid == 0:
                    outsz_ptr[0] = vset_size
            else:
                outsz_ptr[0] = -1

        # cache
        cls._cached_kernels[dtype] = gpu_unique_k
        return gpu_unique_k

    def run(self, arr, k):
        if k >= MAX_FAST_UNIQUE_K:
            raise NotImplementedError('k >= {}'.format(MAX_FAST_UNIQUE_K))
        # setup mem
        outsz_ptr = rmm.device_array(shape=1, dtype=np.intp)
        out = rmm.device_array_like(arr)
        # kernel
        self._kernel[1, 64](arr, k, out, outsz_ptr)
        # copy to host
        unique_ct = outsz_ptr.copy_to_host()[0]
        if unique_ct < 0:
            raise ValueError('too many unique value (hint: increase k)')
        else:
            hout = out.copy_to_host()
            return hout[:unique_ct]


# Find segments


@cuda.jit
def gpu_mark_segment_begins_float(arr, markers):
    i = cuda.grid(1)
    if i == 0:
        markers[0] = 1
    elif 0 < i < markers.size:
        if not markers[i]:
            markers[i] = not check_equals_float(arr[i], arr[i - 1])


@cuda.jit
def gpu_mark_segment_begins_int(arr, markers):
    i = cuda.grid(1)
    if i == 0:
        markers[0] = 1
    elif 0 < i < markers.size:
        if not markers[i]:
            markers[i] = not check_equals_int(arr[i], arr[i - 1])


@cuda.jit
def gpu_scatter_segment_begins(markers, scanned, begins):
    i = cuda.grid(1)
    if i < markers.size:
        if markers[i]:
            idx = scanned[i]
            begins[idx] = i


@cuda.jit
def gpu_mark_seg_segments(begins, markers):
    i = cuda.grid(1)
    if i < begins.size:
        markers[begins[i]] = 1


def find_segments(arr, segs=None, markers=None):
    """Find beginning indices of runs of equal values.

    Parameters
    ----------
    arr : device array
        The operand.
    segs : optional; device array
        Segment offsets that must exist in the output.

    Returns
    -------
    starting_indices : device array
        The starting indices of start of segments.
        Total segment count will be equal to the length of this.

    """
    # Compute diffs of consecutive elements
    null_markers = markers is None
    if null_markers:
        markers = zeros(arr.size, dtype=np.int32)
    else:
        assert markers.size == arr.size
        assert markers.dtype == np.dtype(np.int32), markers.dtype

    if markers.size > 0:
        if arr.dtype in ('float32', 'float64'):
            gpu_mark_segment_begins_float.forall(markers.size)(arr, markers)
        else:
            gpu_mark_segment_begins_int.forall(markers.size)(arr, markers)

    if segs is not None and null_markers and segs.size > 0:
        gpu_mark_seg_segments.forall(segs.size)(segs, markers)
    # Compute index of marked locations
    slots = prefixsum(markers)
    ct = slots[slots.size - 1]
    scanned = slots[:-1]
    # Compact segments
    begins = rmm.device_array(shape=int(ct), dtype=np.intp)
    if markers.size > 0:
        gpu_scatter_segment_begins.forall(markers.size)(markers, scanned,
                                                        begins)
    return begins, markers


@cuda.jit
def gpu_value_counts(arr, counts, total_size):
    i = cuda.grid(1)
    if 0 <= i < arr.size - 1:
        counts[i] = arr[i+1] - arr[i]
    elif i == arr.size - 1:
        counts[i] = total_size - arr[i]


def value_count(arr, total_size):
    counts = rmm.device_array(shape=len(arr), dtype=np.intp)
    if arr.size > 0:
        gpu_value_counts.forall(arr.size)(arr, counts, total_size)
    return counts


@cuda.jit
def gpu_recode(newdata, data, record_table, na_value):
    for i in range(cuda.threadIdx.x, data.size, cuda.blockDim.x):
        val = data[i]
        newval = (record_table[val]
                  if 0 <= val < record_table.size
                  else na_value)
        newdata[i] = newval


def recode(data, recode_table, na_value):
    """Recode data with the given recode table.
    And setting out-of-range values to *na_value*
    """
    newdata = rmm.device_array_like(data)
    recode_table = to_device(recode_table)
    blksz = 32 * 4
    blkct = min(16, max(1, data.size // blksz))
    gpu_recode[blkct, blksz](newdata, data, recode_table, na_value)
    return newdata


@cuda.jit
def gpu_row_matrix(rowmatrix, col, nrow, ncol):
    i = cuda.grid(1)
    if i < rowmatrix.size:
        rowmatrix[i] = col[i]


def row_matrix(cols, nrow, ncol, dtype):
    matrix = rmm.device_array(shape=(nrow, ncol), dtype=dtype, order='C')
    for colidx, col in enumerate(cols):
        data = matrix[:, colidx]
        if data.size > 0:
            gpu_row_matrix.forall(data.size)(data, col.to_gpu_array(), nrow,
                                             ncol)
    return matrix


@cuda.jit
def gpu_modulo(inp, out, d):
    i = cuda.grid(1)
    if i < out.size:
        out[i] = inp[i] % d


def modulo(arr, d):
    """Array element modulo operator"""
    out = rmm.device_array(shape=arr.shape, dtype=arr.dtype)
    if arr.size > 0:
        gpu_modulo.forall(arr.size)(arr, out, d)
    return out


<<<<<<< HEAD
def boolean_array_to_index_array(bool_array):
    """ Converts a boolean array to an integer array to be used for gather /
        scatter operations
    """
    boolbits = compact_mask_bytes(bool_array)
    indices = arange(len(bool_array))
    _, selinds = copy_to_dense(indices, mask=boolbits)
    return selinds
=======
#
# Elementwise AND and OR
#
@cuda.jit
def gpu_elem_and(a, b):
    i = cuda.grid(1)
    if i < a.size:
        out[i] = a and b


@cuda.jit
def gpu_elem_or(a, b, out):
    i = cuda.grid(1)
    if i < a.size:
        out[i] = a or b


def elem_and_or(a, b, operation)
    assert a.size == b.size #Different length objects
    out = rmm.device_array_like(a)
    if operation == "and":
        gpu_elem_and.forall(a.size)(a, b, out)
    else operation == "or":
        gpu_elem_or.forall(a.size)(a, b, out)
    return out

>>>>>>> b56bad7a
<|MERGE_RESOLUTION|>--- conflicted
+++ resolved
@@ -845,7 +845,6 @@
     return out
 
 
-<<<<<<< HEAD
 def boolean_array_to_index_array(bool_array):
     """ Converts a boolean array to an integer array to be used for gather /
         scatter operations
@@ -854,10 +853,13 @@
     indices = arange(len(bool_array))
     _, selinds = copy_to_dense(indices, mask=boolbits)
     return selinds
-=======
+
+
 #
 # Elementwise AND and OR
 #
+
+
 @cuda.jit
 def gpu_elem_and(a, b):
     i = cuda.grid(1)
@@ -879,6 +881,4 @@
         gpu_elem_and.forall(a.size)(a, b, out)
     else operation == "or":
         gpu_elem_or.forall(a.size)(a, b, out)
-    return out
-
->>>>>>> b56bad7a
+    return out