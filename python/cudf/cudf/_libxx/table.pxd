--- conflicted
+++ resolved
@@ -22,13 +22,6 @@
     cdef mutable_table_view mutable_index_view(self) except *
 
     @staticmethod
-<<<<<<< HEAD
-    cdef Table from_unique_ptr(unique_ptr[table] c_tbl, column_names,
-                               index_names=*)
-
-    @staticmethod
-    cdef columns_from_ptr(unique_ptr[table] c_tbl)
-=======
     cdef Table from_unique_ptr(
         unique_ptr[table] c_tbl,
         column_names,
@@ -42,4 +35,6 @@
         column_names,
         index_names=*
     )
->>>>>>> 8e1f4a7b
+
+    @staticmethod
+    cdef columns_from_ptr(unique_ptr[table] c_tbl)