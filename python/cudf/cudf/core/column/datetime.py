# Copyright (c) 2019-2020, NVIDIA CORPORATION.
import datetime as dt
import re

import numpy as np
import pandas as pd

import cudf
from cudf import _lib as libcudf
from cudf._lib.nvtx import annotate
from cudf._lib.scalar import Scalar, as_scalar
from cudf.core.column import column, string
from cudf.utils.dtypes import is_scalar

# nanoseconds per time_unit
_numpy_to_pandas_conversion = {
    "ns": 1,
    "us": 1000,
    "ms": 1000000,
    "s": 1000000000,
    "m": 60000000000,
    "h": 3600000000000,
    "D": 86400000000000,
}

_dtype_to_format_conversion = {
    "datetime64[ns]": "%Y-%m-%d %H:%M:%S.%9f",
    "datetime64[us]": "%Y-%m-%d %H:%M:%S.%6f",
    "datetime64[ms]": "%Y-%m-%d %H:%M:%S.%3f",
    "datetime64[s]": "%Y-%m-%d %H:%M:%S",
}


class DatetimeColumn(column.ColumnBase):
    def __init__(
        self, data, dtype, mask=None, size=None, offset=0, null_count=None
    ):
        """
        Parameters
        ----------
        data : Buffer
            The datetime values
        dtype : np.dtype
            The data type
        mask : Buffer; optional
            The validity mask
        """
        dtype = np.dtype(dtype)
        if data.size % dtype.itemsize:
            raise ValueError("Buffer size must be divisible by element size")
        if size is None:
            size = data.size // dtype.itemsize
            size = size - offset
        super().__init__(
            data,
            size=size,
            dtype=dtype,
            mask=mask,
            offset=offset,
            null_count=null_count,
        )

        if not (self.dtype.type is np.datetime64):
            raise TypeError(f"{self.dtype} is not a supported datetime type")

        self._time_unit, _ = np.datetime_data(self.dtype)

    def __contains__(self, item):
        try:
            item = np.datetime64(item, self._time_unit)
        except ValueError:
            # If item cannot be converted to datetime type
            # np.datetime64 raises ValueError, hence `item`
            # cannot exist in `self`.
            return False
        return item.astype("int64") in self.as_numerical

    @property
    def time_unit(self):
        return self._time_unit

    @property
    def year(self):
        return self.get_dt_field("year")

    @property
    def month(self):
        return self.get_dt_field("month")

    @property
    def day(self):
        return self.get_dt_field("day")

    @property
    def hour(self):
        return self.get_dt_field("hour")

    @property
    def minute(self):
        return self.get_dt_field("minute")

    @property
    def second(self):
        return self.get_dt_field("second")

    @property
    def weekday(self):
        return self.get_dt_field("weekday")

    def get_dt_field(self, field):
        return libcudf.datetime.extract_datetime_component(self, field)

    def normalize_binop_value(self, other):
        if isinstance(other, dt.datetime):
            other = np.datetime64(other)
        elif isinstance(other, dt.timedelta):
            other = np.timedelta64(other)
        elif isinstance(other, pd.Timestamp):
            other = other.to_datetime64()
        elif isinstance(other, pd.Timedelta):
            other = other.to_timedelta64()

        if isinstance(other, np.datetime64):
            if np.isnat(other):
                return as_scalar(val=None, dtype=self.dtype)

            other = other.astype(self.dtype)
            return as_scalar(other)
        elif isinstance(other, np.timedelta64):
            other_time_unit = cudf.utils.dtypes.get_time_unit(other)

            if other_time_unit not in ("s", "ms", "ns", "us"):
                other = other.astype("timedelta64[s]")

            if np.isnat(other):
                return as_scalar(val=None, dtype=other.dtype)

            return as_scalar(other)
        else:
            raise TypeError("cannot normalize {}".format(type(other)))

    @property
    def as_numerical(self):
        return column.build_column(
            data=self.base_data,
            dtype=np.int64,
            mask=self.base_mask,
            offset=self.offset,
            size=self.size,
        )

    def as_datetime_column(self, dtype, **kwargs):
        dtype = np.dtype(dtype)
        if dtype == self.dtype:
            return self
        return libcudf.unary.cast(self, dtype=dtype)

    def as_timedelta_column(self, dtype, **kwargs):
        raise TypeError(
            f"cannot astype a datetimelike from [{self.dtype}] to [{dtype}]"
        )

    def as_numerical_column(self, dtype, **kwargs):
        return self.as_numerical.astype(dtype)

    def as_string_column(self, dtype, **kwargs):

        if not kwargs.get("format"):
            fmt = _dtype_to_format_conversion.get(
                self.dtype.name, "%Y-%m-%d %H:%M:%S"
            )
            kwargs["format"] = fmt
        if len(self) > 0:
            return string._numeric_to_str_typecast_functions[
                np.dtype(self.dtype)
            ](self, **kwargs)
        else:
            return column.column_empty(0, dtype="object", masked=False)

<<<<<<< HEAD
    def to_pandas(self, index=None, nullable_pd_dtype=False):
        if nullable_pd_dtype:
            raise NotImplementedError(
                f"nullable_pd_dtype=True is not supported for {self.dtype}"
            )

        return pd.Series(
            self.to_array(fillna="pandas").astype(self.dtype), index=index
=======
    def to_arrow(self):
        mask = None
        if self.nullable:
            mask = pa.py_buffer(self.mask_array_view.copy_to_host())
        data = pa.py_buffer(self.as_numerical.data_array_view.copy_to_host())
        pa_dtype = np_to_pa_dtype(self.dtype)
        return pa.Array.from_buffers(
            type=pa_dtype,
            length=len(self),
            buffers=[mask, data],
            null_count=self.null_count,
>>>>>>> 9c0eb1c4
        )

    def default_na_value(self):
        """Returns the default NA value for this column
        """
        return np.datetime64("nat", self.time_unit)

    def binary_operator(self, op, rhs, reflect=False):
        lhs, rhs = self, rhs
        if op in ("eq", "ne", "lt", "gt", "le", "ge"):
            out_dtype = np.bool
        elif op == "add" and pd.api.types.is_timedelta64_dtype(rhs.dtype):
            out_dtype = cudf.core.column.timedelta._timedelta_binary_op_add(
                rhs, lhs
            )
        elif op == "sub" and pd.api.types.is_timedelta64_dtype(rhs.dtype):
            out_dtype = cudf.core.column.timedelta._timedelta_binary_op_sub(
                rhs if reflect else lhs, lhs if reflect else rhs
            )
        elif op == "sub" and pd.api.types.is_datetime64_dtype(rhs.dtype):
            units = ["s", "ms", "us", "ns"]
            lhs_time_unit = cudf.utils.dtypes.get_time_unit(lhs)
            lhs_unit = units.index(lhs_time_unit)
            rhs_time_unit = cudf.utils.dtypes.get_time_unit(rhs)
            rhs_unit = units.index(rhs_time_unit)
            out_dtype = np.dtype(
                f"timedelta64[{units[max(lhs_unit, rhs_unit)]}]"
            )
        else:
            raise TypeError(
                f"Series of dtype {self.dtype} cannot perform "
                f" the operation {op}"
            )

        if reflect:
            lhs, rhs = rhs, lhs

        return binop(lhs, rhs, op=op, out_dtype=out_dtype)

    def fillna(self, fill_value):
        if is_scalar(fill_value):
            if not isinstance(fill_value, Scalar):
                fill_value = np.datetime64(fill_value, self.time_unit)
        else:
            fill_value = column.as_column(fill_value, nan_as_null=False)

        result = libcudf.replace.replace_nulls(self, fill_value)
        if isinstance(fill_value, np.datetime64) and np.isnat(fill_value):
            # If the value we are filling is np.datetime64("NAT")
            # we set the same mask as current column.
            # However where there are "<NA>" in the
            # columns, their corresponding locations
            # in base_data will contain min(int64) values.

            return column.build_column(
                data=result.base_data,
                dtype=result.dtype,
                mask=self.base_mask,
                size=result.size,
                offset=result.offset,
                children=result.base_children,
            )
        return result

    def find_first_value(self, value, closest=False):
        """
        Returns offset of first value that matches
        """
        value = pd.to_datetime(value)
        value = column.as_column(value).as_numerical[0]
        return self.as_numerical.find_first_value(value, closest=closest)

    def find_last_value(self, value, closest=False):
        """
        Returns offset of last value that matches
        """
        value = pd.to_datetime(value)
        value = column.as_column(value).as_numerical[0]
        return self.as_numerical.find_last_value(value, closest=closest)

    @property
    def is_unique(self):
        return self.as_numerical.is_unique

    def can_cast_safely(self, to_dtype):
        if np.issubdtype(to_dtype, np.datetime64):

            to_res, _ = np.datetime_data(to_dtype)
            self_res, _ = np.datetime_data(self.dtype)

            max_int = np.iinfo(np.dtype("int64")).max

            max_dist = np.timedelta64(
                self.max().astype(np.dtype("int64"), copy=False), self_res
            )
            min_dist = np.timedelta64(
                self.min().astype(np.dtype("int64"), copy=False), self_res
            )

            self_delta_dtype = np.timedelta64(0, self_res).dtype

            if max_dist <= np.timedelta64(max_int, to_res).astype(
                self_delta_dtype
            ) and min_dist <= np.timedelta64(max_int, to_res).astype(
                self_delta_dtype
            ):
                return True
            else:
                return False
        elif to_dtype == np.dtype("int64") or to_dtype == np.dtype("O"):
            # can safely cast to representation, or string
            return True
        else:
            return False


@annotate("BINARY_OP", color="orange", domain="cudf_python")
def binop(lhs, rhs, op, out_dtype):
    out = libcudf.binaryop.binaryop(lhs, rhs, op, out_dtype)
    return out


def infer_format(element, **kwargs):
    """
    Infers datetime format from a string, also takes cares for `ms` and `ns`
    """

    fmt = pd.core.tools.datetimes._guess_datetime_format(element, **kwargs)

    if fmt is not None:
        return fmt

    element_parts = element.split(".")
    if len(element_parts) != 2:
        raise ValueError("Given date string not likely a datetime.")

    # There is possibility that the element is of following format
    # '00:00:03.333333 2016-01-01'
    second_part = re.split(r"(\D+)", element_parts[1], maxsplit=1)
    subsecond_fmt = ".%" + str(len(second_part[0])) + "f"

    first_part = pd.core.tools.datetimes._guess_datetime_format(
        element_parts[0], **kwargs
    )
    # For the case where first_part is '00:00:03'
    if first_part is None:
        tmp = "1970-01-01 " + element_parts[0]
        first_part = pd.core.tools.datetimes._guess_datetime_format(
            tmp, **kwargs
        ).split(" ", 1)[1]
    if first_part is None:
        raise ValueError("Unable to infer the timestamp format from the data")

    if len(second_part) > 1:
        second_part = pd.core.tools.datetimes._guess_datetime_format(
            "".join(second_part[1:]), **kwargs
        )
    else:
        second_part = ""

    try:
        fmt = first_part + subsecond_fmt + second_part
    except Exception:
        raise ValueError("Unable to infer the timestamp format from the data")

    return fmt<|MERGE_RESOLUTION|>--- conflicted
+++ resolved
@@ -177,30 +177,6 @@
         else:
             return column.column_empty(0, dtype="object", masked=False)
 
-<<<<<<< HEAD
-    def to_pandas(self, index=None, nullable_pd_dtype=False):
-        if nullable_pd_dtype:
-            raise NotImplementedError(
-                f"nullable_pd_dtype=True is not supported for {self.dtype}"
-            )
-
-        return pd.Series(
-            self.to_array(fillna="pandas").astype(self.dtype), index=index
-=======
-    def to_arrow(self):
-        mask = None
-        if self.nullable:
-            mask = pa.py_buffer(self.mask_array_view.copy_to_host())
-        data = pa.py_buffer(self.as_numerical.data_array_view.copy_to_host())
-        pa_dtype = np_to_pa_dtype(self.dtype)
-        return pa.Array.from_buffers(
-            type=pa_dtype,
-            length=len(self),
-            buffers=[mask, data],
-            null_count=self.null_count,
->>>>>>> 9c0eb1c4
-        )
-
     def default_na_value(self):
         """Returns the default NA value for this column
         """
