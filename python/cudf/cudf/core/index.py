--- conflicted
+++ resolved
@@ -36,12 +36,8 @@
     is_list_like,
     is_scalar,
 )
-<<<<<<< HEAD
-from cudf.core._base_index import BaseIndex, _index_astype_docstring
+from cudf.core._base_index import BaseIndex
 from cudf.core._compat import PANDAS_GE_200
-=======
-from cudf.core._base_index import BaseIndex
->>>>>>> 4ea3a754
 from cudf.core.column import (
     CategoricalColumn,
     ColumnBase,
@@ -997,6 +993,14 @@
         except TypeError:
             # Try interpreting object as a MultiIndex before failing.
             return cudf.MultiIndex.from_arrow(obj)
+    
+    @cached_property
+    def is_monotonic_increasing(self):
+        return super().is_monotonic_increasing
+
+    @cached_property
+    def is_monotonic_decreasing(self):
+        return super().is_monotonic_decreasing
 
     def _binaryop(
         self,
@@ -1024,18 +1028,14 @@
 
         # pandas returns numpy arrays when the outputs are boolean. We
         # explicitly _do not_ use isinstance here: we want only boolean
-<<<<<<< HEAD
         # Indexes, not dtype-specific subclasses.
-        if type(ret) is Index and ret.dtype.kind == "b":
-=======
-        # GenericIndexes, not dtype-specific subclasses.
         if (
-            isinstance(ret, (GenericIndex, cudf.Series))
+            isinstance(ret, (Index, cudf.Series))
             and ret.dtype.kind == "b"
         ):
             if ret._column.has_nulls():
                 ret = ret.fillna(op == "__ne__")
->>>>>>> 4ea3a754
+
             return ret.values
         return ret
 
@@ -1532,417 +1532,7 @@
         return super().__dask_tokenize__()
 
 
-<<<<<<< HEAD
 class DatetimeIndex(Index):
-=======
-class NumericIndex(GenericIndex):
-    """Immutable, ordered and sliceable sequence of labels.
-    The basic object storing row labels for all cuDF objects.
-
-    Parameters
-    ----------
-    data : array-like (1-dimensional)
-    dtype : NumPy dtype,
-            but not used.
-    copy : bool
-        Make a copy of input data.
-    name : object
-        Name to be stored in the index.
-
-    Returns
-    -------
-    Index
-    """
-
-    # Subclasses must define the dtype they are associated with.
-    _dtype: Union[None, Type[np.number]] = None
-
-    @_cudf_nvtx_annotate
-    def __init__(self, data=None, dtype=None, copy=False, name=None):
-        # Do not remove until pandas 2.0 support is added.
-        warnings.warn(
-            f"cudf.{self.__class__.__name__} is deprecated and will be "
-            "removed from cudf in a future version. Use cudf.Index with the "
-            "appropriate dtype instead.",
-            FutureWarning,
-        )
-
-        dtype = type(self)._dtype
-        if copy:
-            data = column.as_column(data, dtype=dtype).copy()
-
-        kwargs = _setdefault_name(data, name=name)
-
-        data = column.as_column(data, dtype=dtype)
-
-        super().__init__(data, **kwargs)
-
-    def _is_numeric(self):
-        return True
-
-    def _is_boolean(self):
-        return False
-
-    def _is_integer(self):
-        return True
-
-    def _is_floating(self):
-        return False
-
-    def _is_object(self):
-        return False
-
-    def _is_categorical(self):
-        return False
-
-    def _is_interval(self):
-        return False
-
-
-class Int8Index(NumericIndex):
-    """
-    Immutable, ordered and sliceable sequence of labels.
-    The basic object storing row labels for all cuDF objects.
-    Int8Index is a special case of Index with purely
-    integer(``int8``) labels.
-
-    Parameters
-    ----------
-    data : array-like (1-dimensional)
-    dtype : NumPy dtype,
-            but not used.
-    copy : bool
-        Make a copy of input data.
-    name : object
-        Name to be stored in the index.
-
-    Attributes
-    ----------
-    None
-
-    Methods
-    -------
-    None
-
-    Returns
-    -------
-    Int8Index
-    """
-
-    _dtype = np.int8
-
-
-class Int16Index(NumericIndex):
-    """
-    Immutable, ordered and sliceable sequence of labels.
-    The basic object storing row labels for all cuDF objects.
-    Int16Index is a special case of Index with purely
-    integer(``int16``) labels.
-
-    Parameters
-    ----------
-    data : array-like (1-dimensional)
-    dtype : NumPy dtype,
-            but not used.
-    copy : bool
-        Make a copy of input data.
-    name : object
-        Name to be stored in the index.
-
-    Attributes
-    ----------
-    None
-
-    Methods
-    -------
-    None
-
-    Returns
-    -------
-    Int16Index
-    """
-
-    _dtype = np.int16
-
-
-class Int32Index(NumericIndex):
-    """
-    Immutable, ordered and sliceable sequence of labels.
-    The basic object storing row labels for all cuDF objects.
-    Int32Index is a special case of Index with purely
-    integer(``int32``) labels.
-
-    Parameters
-    ----------
-    data : array-like (1-dimensional)
-    dtype : NumPy dtype,
-            but not used.
-    copy : bool
-        Make a copy of input data.
-    name : object
-        Name to be stored in the index.
-
-    Attributes
-    ----------
-    None
-
-    Methods
-    -------
-    None
-
-    Returns
-    -------
-    Int32Index
-    """
-
-    _dtype = np.int32
-
-
-class Int64Index(NumericIndex):
-    """
-    Immutable, ordered and sliceable sequence of labels.
-    The basic object storing row labels for all cuDF objects.
-    Int64Index is a special case of Index with purely
-    integer(``int64``) labels.
-
-    Parameters
-    ----------
-    data : array-like (1-dimensional)
-    dtype : NumPy dtype,
-            but not used.
-    copy : bool
-        Make a copy of input data.
-    name : object
-        Name to be stored in the index.
-
-    Attributes
-    ----------
-    None
-
-    Methods
-    -------
-    None
-
-    Returns
-    -------
-    Int64Index
-    """
-
-    _dtype = np.int64
-
-
-class UInt8Index(NumericIndex):
-    """
-    Immutable, ordered and sliceable sequence of labels.
-    The basic object storing row labels for all cuDF objects.
-    UInt8Index is a special case of Index with purely
-    integer(``uint64``) labels.
-
-    Parameters
-    ----------
-    data : array-like (1-dimensional)
-    dtype : NumPy dtype,
-            but not used.
-    copy : bool
-        Make a copy of input data.
-    name : object
-        Name to be stored in the index.
-
-    Attributes
-    ----------
-    None
-
-    Methods
-    -------
-    None
-
-    Returns
-    -------
-    UInt8Index
-    """
-
-    _dtype = np.uint8
-
-
-class UInt16Index(NumericIndex):
-    """
-    Immutable, ordered and sliceable sequence of labels.
-    The basic object storing row labels for all cuDF objects.
-    UInt16Index is a special case of Index with purely
-    integer(``uint16``) labels.
-
-    Parameters
-    ----------
-    data : array-like (1-dimensional)
-    dtype : NumPy dtype,
-            but not used.
-    copy : bool
-        Make a copy of input data.
-    name : object
-        Name to be stored in the index.
-
-    Attributes
-    ----------
-    None
-
-    Methods
-    -------
-    None
-
-    Returns
-    -------
-    UInt16Index
-    """
-
-    _dtype = np.uint16
-
-
-class UInt32Index(NumericIndex):
-    """
-    Immutable, ordered and sliceable sequence of labels.
-    The basic object storing row labels for all cuDF objects.
-    UInt32Index is a special case of Index with purely
-    integer(``uint32``) labels.
-
-    Parameters
-    ----------
-    data : array-like (1-dimensional)
-    dtype : NumPy dtype,
-            but not used.
-    copy : bool
-        Make a copy of input data.
-    name : object
-        Name to be stored in the index.
-
-    Attributes
-    ----------
-    None
-
-    Methods
-    -------
-    None
-
-    Returns
-    -------
-    UInt32Index
-    """
-
-    _dtype = np.uint32
-
-
-class UInt64Index(NumericIndex):
-    """
-    Immutable, ordered and sliceable sequence of labels.
-    The basic object storing row labels for all cuDF objects.
-    UInt64Index is a special case of Index with purely
-    integer(``uint64``) labels.
-
-    Parameters
-    ----------
-    data : array-like (1-dimensional)
-    dtype : NumPy dtype,
-            but not used.
-    copy : bool
-        Make a copy of input data.
-    name : object
-        Name to be stored in the index.
-
-    Attributes
-    ----------
-    None
-
-    Methods
-    -------
-    None
-
-    Returns
-    -------
-    UInt64Index
-    """
-
-    _dtype = np.uint64
-
-
-class Float32Index(NumericIndex):
-    """
-    Immutable, ordered and sliceable sequence of labels.
-    The basic object storing row labels for all cuDF objects.
-    Float32Index is a special case of Index with purely
-    float(``float32``) labels.
-
-    Parameters
-    ----------
-    data : array-like (1-dimensional)
-    dtype : NumPy dtype,
-            but not used.
-    copy : bool
-        Make a copy of input data.
-    name : object
-        Name to be stored in the index.
-
-    Attributes
-    ----------
-    None
-
-    Methods
-    -------
-    None
-
-    Returns
-    -------
-    Float32Index
-    """
-
-    _dtype = np.float32
-
-    def _is_integer(self):
-        return False
-
-    def _is_floating(self):
-        return True
-
-
-class Float64Index(NumericIndex):
-    """
-    Immutable, ordered and sliceable sequence of labels.
-    The basic object storing row labels for all cuDF objects.
-    Float64Index is a special case of Index with purely
-    float(``float64``) labels.
-
-    Parameters
-    ----------
-    data : array-like (1-dimensional)
-    dtype : NumPy dtype,
-            but not used.
-    copy : bool
-        Make a copy of input data.
-    name : object
-        Name to be stored in the index.
-
-    Attributes
-    ----------
-    None
-
-    Methods
-    -------
-    None
-
-    Returns
-    -------
-    Float64Index
-    """
-
-    _dtype = np.float64
-
-    def _is_integer(self):
-        return False
-
-    def _is_floating(self):
-        return True
-
-
-class DatetimeIndex(GenericIndex):
->>>>>>> 4ea3a754
     """
     Immutable , ordered and sliceable sequence of datetime64 data,
     represented internally as int64.
@@ -3173,84 +2763,6 @@
         return False
 
 
-<<<<<<< HEAD
-=======
-class StringIndex(GenericIndex):
-    """String defined indices into another Column
-
-    .. deprecated:: 23.06
-        `StringIndex` is deprecated, use `Index` instead.
-
-    Attributes
-    ----------
-    _values: A StringColumn object or NDArray of strings
-    name: A string
-    """
-
-    @_cudf_nvtx_annotate
-    def __init__(self, values, copy=False, **kwargs):
-        # Do not remove until pandas 2.0 support is added.
-        warnings.warn(
-            f"cudf.{self.__class__.__name__} is deprecated and will be "
-            "removed from cudf in a future version. Use cudf.Index with the "
-            "appropriate dtype instead.",
-            FutureWarning,
-        )
-        kwargs = _setdefault_name(values, **kwargs)
-        if isinstance(values, StringColumn):
-            values = values.copy(deep=copy)
-        elif isinstance(values, StringIndex):
-            values = values._values.copy(deep=copy)
-        else:
-            values = column.as_column(values, dtype="str")
-            if not is_string_dtype(values.dtype):
-                raise ValueError(
-                    "Couldn't create StringIndex from passed in object"
-                )
-
-        super().__init__(values, **kwargs)
-
-    @_cudf_nvtx_annotate
-    def to_pandas(self, nullable=False):
-        return pd.Index(
-            self.to_numpy(na_value=None),
-            name=self.name,
-            dtype=pd.StringDtype() if nullable else "object",
-        )
-
-    @_cudf_nvtx_annotate
-    def __repr__(self):
-        return (
-            f"{self.__class__.__name__}({self._values.values_host},"
-            f" dtype='object'"
-            + (
-                f", name={pd.io.formats.printing.default_pprint(self.name)}"
-                if self.name is not None
-                else ""
-            )
-            + ")"
-        )
-
-    @copy_docstring(StringMethods)  # type: ignore
-    @property
-    @_cudf_nvtx_annotate
-    def str(self):
-        return StringMethods(parent=self)
-
-    def _clean_nulls_from_index(self):
-        if self._values.has_nulls():
-            return self.fillna(str(cudf.NA))
-        else:
-            return self
-
-    def _is_boolean(self):
-        return False
-
-    def _is_object(self):
-        return True
-
-
->>>>>>> 4ea3a754
 @_cudf_nvtx_annotate
 def as_index(arbitrary, nan_as_null=None, **kwargs) -> BaseIndex:
     """Create an Index from an arbitrary object
@@ -3314,110 +2826,6 @@
     return kwargs
 
 
-<<<<<<< HEAD
-=======
-class IndexMeta(type):
-    """Custom metaclass for Index that overrides instance/subclass tests."""
-
-    def __instancecheck__(self, instance):
-        return isinstance(instance, BaseIndex)
-
-    def __subclasscheck__(self, subclass):
-        return issubclass(subclass, BaseIndex)
-
-
-class Index(BaseIndex, metaclass=IndexMeta):
-    """The basic object storing row labels for all cuDF objects.
-
-    Parameters
-    ----------
-    data : array-like (1-dimensional)/ DataFrame
-        If it is a DataFrame, it will return a MultiIndex
-    dtype : NumPy dtype (default: object)
-        If dtype is None, we find the dtype that best fits the data.
-    copy : bool
-        Make a copy of input data.
-    name : object
-        Name to be stored in the index.
-    tupleize_cols : bool (default: True)
-        When True, attempt to create a MultiIndex if possible.
-        tupleize_cols == False is not yet supported.
-    nan_as_null : bool, Default True
-        If ``None``/``True``, converts ``np.nan`` values to
-        ``null`` values.
-        If ``False``, leaves ``np.nan`` values as is.
-
-    Returns
-    -------
-    Index
-        cudf Index
-
-    Warnings
-    --------
-    This class should not be subclassed. It is designed as a factory for
-    different subclasses of `BaseIndex` depending on the provided input.
-    If you absolutely must, and if you're intimately familiar with the
-    internals of cuDF, subclass `BaseIndex` instead.
-
-    Examples
-    --------
-    >>> import cudf
-    >>> cudf.Index([1, 2, 3], dtype="uint64", name="a")
-    UInt64Index([1, 2, 3], dtype='uint64', name='a')
-
-    >>> cudf.Index(cudf.DataFrame({"a":[1, 2], "b":[2, 3]}))
-    MultiIndex([(1, 2),
-                (2, 3)],
-                names=['a', 'b'])
-    """
-
-    @_cudf_nvtx_annotate
-    def __new__(
-        cls,
-        data=None,
-        dtype=None,
-        copy=False,
-        name=None,
-        tupleize_cols=True,
-        nan_as_null=True,
-        **kwargs,
-    ):
-        assert (
-            cls is Index
-        ), "Index cannot be subclassed, extend BaseIndex instead."
-        if tupleize_cols is not True:
-            raise NotImplementedError(
-                "tupleize_cols != True is not yet supported"
-            )
-
-        return as_index(
-            data,
-            copy=copy,
-            dtype=dtype,
-            name=name,
-            nan_as_null=nan_as_null,
-            **kwargs,
-        )
-
-    @classmethod
-    @_cudf_nvtx_annotate
-    def from_arrow(cls, obj):
-        try:
-            return cls(ColumnBase.from_arrow(obj))
-        except TypeError:
-            # Try interpreting object as a MultiIndex before failing.
-            return cudf.MultiIndex.from_arrow(obj)
-
-    @cached_property
-    def is_monotonic_increasing(self):
-        return super().is_monotonic_increasing
-
-    @cached_property
-    def is_monotonic_decreasing(self):
-        return super().is_monotonic_decreasing
-
-
->>>>>>> 4ea3a754
 @_cudf_nvtx_annotate
 def _concat_range_index(indexes: List[RangeIndex]) -> BaseIndex:
     """
