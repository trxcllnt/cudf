name: test

on:
  workflow_dispatch:
    inputs:
      branch:
        required: true
        type: string
      date:
        required: true
        type: string
      sha:
        required: true
        type: string

jobs:
  conda-cpp-tests:
    secrets: inherit
    uses: rapidsai/shared-action-workflows/.github/workflows/conda-cpp-tests.yaml@branch-23.10
    with:
      build_type: nightly
      branch: ${{ inputs.branch }}
      date: ${{ inputs.date }}
      sha: ${{ inputs.sha }}
  conda-cpp-memcheck-tests:
    secrets: inherit
    uses: rapidsai/shared-action-workflows/.github/workflows/custom-job.yaml@branch-23.10
    with:
      build_type: nightly
      branch: ${{ inputs.branch }}
      date: ${{ inputs.date }}
      sha: ${{ inputs.sha }}
      node_type: "gpu-v100-latest-1"
      arch: "amd64"
      container_image: "rapidsai/ci:latest"
      run_script: "ci/test_cpp_memcheck.sh"
  conda-python-cudf-tests:
    secrets: inherit
    uses: rapidsai/shared-action-workflows/.github/workflows/conda-python-tests.yaml@branch-23.10
    with:
      build_type: nightly
      branch: ${{ inputs.branch }}
      date: ${{ inputs.date }}
      sha: ${{ inputs.sha }}
      test_script: "ci/test_python_cudf.sh"
  conda-python-other-tests:
    # Tests for dask_cudf, custreamz, cudf_kafka are separated for CI parallelism
    secrets: inherit
    uses: rapidsai/shared-action-workflows/.github/workflows/conda-python-tests.yaml@branch-23.10
    with:
      build_type: nightly
      branch: ${{ inputs.branch }}
      date: ${{ inputs.date }}
      sha: ${{ inputs.sha }}
      test_script: "ci/test_python_other.sh"
  conda-java-tests:
    secrets: inherit
    uses: rapidsai/shared-action-workflows/.github/workflows/custom-job.yaml@branch-23.10
    with:
      build_type: nightly
      branch: ${{ inputs.branch }}
      date: ${{ inputs.date }}
      sha: ${{ inputs.sha }}
      node_type: "gpu-v100-latest-1"
      arch: "amd64"
      container_image: "rapidsai/ci:latest"
      run_script: "ci/test_java.sh"
  conda-notebook-tests:
    secrets: inherit
    uses: rapidsai/shared-action-workflows/.github/workflows/custom-job.yaml@branch-23.10
    with:
      build_type: nightly
      branch: ${{ inputs.branch }}
      date: ${{ inputs.date }}
      sha: ${{ inputs.sha }}
      node_type: "gpu-v100-latest-1"
      arch: "amd64"
      container_image: "rapidsai/ci:latest"
      run_script: "ci/test_notebooks.sh"
  wheel-tests-cudf:
    secrets: inherit
<<<<<<< HEAD
    uses: rapidsai/shared-action-workflows/.github/workflows/wheels-manylinux-test.yml@branch-23.10
=======
    uses: rapidsai/shared-action-workflows/.github/workflows/wheels-test.yml@branch-23.08
>>>>>>> 120fc29e
    with:
      build_type: nightly
      branch: ${{ inputs.branch }}
      date: ${{ inputs.date }}
      sha: ${{ inputs.sha }}
      script: ci/test_wheel_cudf.sh
  wheel-tests-dask-cudf:
    secrets: inherit
<<<<<<< HEAD
    uses: rapidsai/shared-action-workflows/.github/workflows/wheels-pure-test.yml@branch-23.10
=======
    uses: rapidsai/shared-action-workflows/.github/workflows/wheels-test.yml@branch-23.08
>>>>>>> 120fc29e
    with:
      matrix_filter: map(select(.ARCH == "amd64" and .PY_VER == "3.10" and (.CUDA_VER == "11.8.0" or .CUDA_VER == "12.0.1")))
      build_type: nightly
      branch: ${{ inputs.branch }}
      date: ${{ inputs.date }}
      sha: ${{ inputs.sha }}
<<<<<<< HEAD
      package-name: dask_cudf
      # Test against latest dask/distributed/dask-cuda.
      test-before: "python -m pip install git+https://github.com/dask/dask.git@main git+https://github.com/dask/distributed.git@main git+https://github.com/rapidsai/dask-cuda.git@branch-23.10"
      test-unittest: "python -m pytest -n 8 ./python/dask_cudf/dask_cudf/tests"
=======
      script: ci/test_wheel_dask_cudf.sh
>>>>>>> 120fc29e
<|MERGE_RESOLUTION|>--- conflicted
+++ resolved
@@ -79,11 +79,7 @@
       run_script: "ci/test_notebooks.sh"
   wheel-tests-cudf:
     secrets: inherit
-<<<<<<< HEAD
-    uses: rapidsai/shared-action-workflows/.github/workflows/wheels-manylinux-test.yml@branch-23.10
-=======
-    uses: rapidsai/shared-action-workflows/.github/workflows/wheels-test.yml@branch-23.08
->>>>>>> 120fc29e
+    uses: rapidsai/shared-action-workflows/.github/workflows/wheels-test.yml@branch-23.10
     with:
       build_type: nightly
       branch: ${{ inputs.branch }}
@@ -92,22 +88,11 @@
       script: ci/test_wheel_cudf.sh
   wheel-tests-dask-cudf:
     secrets: inherit
-<<<<<<< HEAD
-    uses: rapidsai/shared-action-workflows/.github/workflows/wheels-pure-test.yml@branch-23.10
-=======
-    uses: rapidsai/shared-action-workflows/.github/workflows/wheels-test.yml@branch-23.08
->>>>>>> 120fc29e
+    uses: rapidsai/shared-action-workflows/.github/workflows/wheels-test.yml@branch-23.10
     with:
       matrix_filter: map(select(.ARCH == "amd64" and .PY_VER == "3.10" and (.CUDA_VER == "11.8.0" or .CUDA_VER == "12.0.1")))
       build_type: nightly
       branch: ${{ inputs.branch }}
       date: ${{ inputs.date }}
       sha: ${{ inputs.sha }}
-<<<<<<< HEAD
-      package-name: dask_cudf
-      # Test against latest dask/distributed/dask-cuda.
-      test-before: "python -m pip install git+https://github.com/dask/dask.git@main git+https://github.com/dask/distributed.git@main git+https://github.com/rapidsai/dask-cuda.git@branch-23.10"
-      test-unittest: "python -m pytest -n 8 ./python/dask_cudf/dask_cudf/tests"
-=======
-      script: ci/test_wheel_dask_cudf.sh
->>>>>>> 120fc29e
+      script: ci/test_wheel_dask_cudf.sh