--- conflicted
+++ resolved
@@ -380,7 +380,6 @@
 } // namespace cudf
 ```
 
-<<<<<<< HEAD
 1. Move old header and source/tests into `legacy/` directories
     - `mkdir -p cudf/cpp/include/cudf/utilities/legacy`
     - `mkdir -p cudf/cpp/src/utilities/legacy`
@@ -392,7 +391,7 @@
     - `cudf/cpp/CMakeLists.txt` 
     - `cudf/cpp/tests/CMakeLists.txt`
     - Include paths
-    - Cython include paths (see Python transition guide)
+    - Cython include paths (see [Cython changes](#cython_changes)
 3. Update test names
     - Rename `OLD_TESTS` to `LEGACY_OLD_TESTS` in `cudf/cpp/tests/CMakeLists.txt`
 4. Create new header and source files
@@ -407,27 +406,6 @@
 6. Update implementation to use new data structures
     - See [replacement guide](#replacement_guide) for replacements of commonly used functions.
     - Use this as an opportunity to improve and cleanup the implementation
-=======
- 1. Move old header and source/tests into `legacy/` directories
-	 - `mkdir -p cudf/cpp/include/cudf/utilities/legacy`
-	 - `mkdir -p cudf/cpp/src/utilities/legacy`
-	 - `mkdir -p cudf/cpp/tests/utilities/legacy`
-	 - `mv cudf/cpp/include/cudf/utilities/old.hpp cudf/cpp/include/cudf/utilities/legacy/`
-	 - `mv cudf/cpp/src/utilities/old.cpp cudf/cpp/include/cudf/utilities/legacy/`
-	 - `mv cudf/cpp/tests/utilities/old_tests.cpp cudf/cpp/tests/utilities/legacy/`
- 2. Update paths to `old.hpp`, `old.cpp`, and `old_tests.cpp` 
-	 - `cudf/cpp/CMakeLists.txt` 
-	 - `cudf/cpp/tests/CMakeLists.txt`
-	 - Include paths
-	 - Cython include paths (see [Cython changes](#cython_changes))
- 3. Create new header and source files
-	 - `touch cudf/cpp/include/cudf/utilities/new.hpp`
-	 - `touch cudf/cpp/src/utilities/new.cpp`
-	 - `touch cudf/cpp/tests/utilities/new_tests.cpp`
- 4. Update API to use new data structures
-	 - See [replacement guide](#replacement_guide) for common replacements. 
-5. Update implementation to use new data structures
->>>>>>> 48440ce9
 
 
 Example of the completed port of `old_function` to `new_function`. 
@@ -480,11 +458,9 @@
 |         `has_nulls()`        |            `*view::has_nulls()`           |                                                                             |
 |        `cudf::copy()`        |          `column::column(const&)`         |                               Copy constructor                              |
 
-<<<<<<< HEAD
 ## Strings Support
 
 ### NVCategory
-=======
 
 ## Cython changes<a name="cython_changes"></a>
 
@@ -501,5 +477,4 @@
 
 ```python
 cdef extern from "cudf/legacy/copying.hpp" namespace "cudf" nogil:
-```
->>>>>>> 48440ce9
+```