--- conflicted
+++ resolved
@@ -500,7 +500,6 @@
                                     rmm::mr::device_memory_resource *mr = rmm::mr::get_default_resource());
 
 /**
-<<<<<<< HEAD
 * @brief Creates a new table by shifting all values in all columns by an offset.
 *
 * Elements will be determined by `output[col][idx] = input[col][idx - offset]`.
@@ -536,7 +535,8 @@
                              rmm::mr::device_memory_resource *mr =
                                rmm::mr::get_default_resource(),
                              cudaStream_t stream = 0);
-=======
+
+/*
  * @brief   Returns a new column, where each element is selected from either @p lhs or 
  *          @p rhs based on the value of the corresponding element in @p boolean_mask
  *
@@ -593,7 +593,6 @@
  */
 std::unique_ptr<column> copy_if_else( scalar const& lhs, scalar const& rhs, column_view const& boolean_mask,
                                     rmm::mr::device_memory_resource *mr = rmm::mr::get_default_resource());
->>>>>>> 8b04eb70
 
 }  // namespace experimental
 }  // namespace cudf