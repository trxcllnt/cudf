/*
 * Copyright (c) 2019, NVIDIA CORPORATION.
 *
 * Licensed under the Apache License, Version 2.0 (the "License");
 * you may not use this file except in compliance with the License.
 * You may obtain a copy of the License at
 *
 *     http://www.apache.org/licenses/LICENSE-2.0
 *
 * Unless required by applicable law or agreed to in writing, software
 * distributed under the License is distributed on an "AS IS" BASIS,
 * WITHOUT WARRANTIES OR CONDITIONS OF ANY KIND, either express or implied.
 * See the License for the specific language governing permissions and
 * limitations under the License.
 */

#pragma once

#include <cudf/types.hpp>
#include <cudf/utilities/cuda.cuh>
#include <cudf/utilities/error.hpp>
#include <utilities/release_assert.cuh>
#include <cudf/wrappers/timestamps.hpp>

/**---------------------------------------------------------------------------*
 * @file type_dispatcher.hpp
 * @brief Defines the mapping between `cudf::type_id` runtime type information
 * and concrete C++ types.
 *---------------------------------------------------------------------------**/
namespace cudf {
namespace experimental {
/**---------------------------------------------------------------------------*
 * @brief Maps a C++ type to it's corresponding `cudf::type_id`
 *
 * When explicitly passed a template argument of a given type, returns the
 * appropriate `type_id` enum for the specified C++ type.
 *
 * For example:
 *
 * ```
 * return cudf::type_to_id<int32_t>();        // Returns INT32
 * ```
 *
 * @tparam T The type to map to a `cudf::type_id`
 *---------------------------------------------------------------------------**/
template <typename T>
inline constexpr type_id type_to_id() {
  return EMPTY;
};

template <cudf::type_id t>
struct id_to_type_impl {
  using type = void;
};
/**---------------------------------------------------------------------------*
 * @brief Maps a `cudf::type_id` to it's corresponding concrete C++ type
 *
 * Example:
 * ```
 * static_assert(std::is_same<int32_t, id_to_type<INT32>);
 * ```
 * @tparam t The `cudf::type_id` to map
 *---------------------------------------------------------------------------**/
template <cudf::type_id Id>
using id_to_type = typename id_to_type_impl<Id>::type;

/**---------------------------------------------------------------------------*
 * @brief Macro used to define a mapping between a concrete C++ type and a
 *`cudf::type_id` enum.

 * @param Type The concrete C++ type
 * @param Id The `cudf::type_id` enum
 *---------------------------------------------------------------------------**/
#ifndef CUDF_TYPE_MAPPING
#define CUDF_TYPE_MAPPING(Type, Id)             \
  template <>                                   \
  constexpr inline type_id type_to_id<Type>() { \
    return Id;                                  \
  }                                             \
  template <>                                   \
  struct id_to_type_impl<Id> {                  \
    using type = Type;                          \
  }
#endif

/**---------------------------------------------------------------------------*
 * @brief Defines all of the mappings between C++ types and their corresponding
 * `cudf::type_id` values.
 *---------------------------------------------------------------------------**/
CUDF_TYPE_MAPPING(int8_t, type_id::INT8);
CUDF_TYPE_MAPPING(int16_t, type_id::INT16);
CUDF_TYPE_MAPPING(int32_t, type_id::INT32);
CUDF_TYPE_MAPPING(int64_t, type_id::INT64);
CUDF_TYPE_MAPPING(float, type_id::FLOAT32);
CUDF_TYPE_MAPPING(double, type_id::FLOAT64);
CUDF_TYPE_MAPPING(cudf::string_view, type_id::STRING);
CUDF_TYPE_MAPPING(timestamp_D, type_id::TIMESTAMP_DAYS);
CUDF_TYPE_MAPPING(timestamp_s, type_id::TIMESTAMP_SECONDS);
CUDF_TYPE_MAPPING(timestamp_ms, type_id::TIMESTAMP_MILLISECONDS);
CUDF_TYPE_MAPPING(timestamp_us, type_id::TIMESTAMP_MICROSECONDS);
CUDF_TYPE_MAPPING(timestamp_ns, type_id::TIMESTAMP_NANOSECONDS);


template <typename T>
struct type_to_scalar_type_impl {
  using ScalarType = cudf::scalar;
};

#ifndef MAP_NUMERIC_SCALAR
#define MAP_NUMERIC_SCALAR(Type)                    \
template <>                                         \
struct type_to_scalar_type_impl<Type> {             \
  using ScalarType = cudf::numeric_scalar<Type>;    \
};
#endif

MAP_NUMERIC_SCALAR(int8_t)
MAP_NUMERIC_SCALAR(int16_t)
MAP_NUMERIC_SCALAR(int32_t)
MAP_NUMERIC_SCALAR(int64_t)
MAP_NUMERIC_SCALAR(float)
MAP_NUMERIC_SCALAR(double)

template <>
struct type_to_scalar_type_impl<cudf::string_view> {
  using ScalarType = cudf::string_scalar;
};

#ifndef MAP_TIMESTAMP_SCALAR
#define MAP_TIMESTAMP_SCALAR(Type)                  \
template <>                                         \
struct type_to_scalar_type_impl<Type> {             \
  using ScalarType = cudf::timestamp_scalar<Type>;  \
};
#endif

MAP_TIMESTAMP_SCALAR(timestamp_D)
MAP_TIMESTAMP_SCALAR(timestamp_s)
MAP_TIMESTAMP_SCALAR(timestamp_ms)
MAP_TIMESTAMP_SCALAR(timestamp_us)
MAP_TIMESTAMP_SCALAR(timestamp_ns)

<<<<<<< HEAD
=======
/**
 * @brief Maps a C++ type to the scalar type required to hold its value
 * 
 * @tparam T The concrete C++ type to map
 */
>>>>>>> f29c77d6
template <typename T>
using scalar_type_t = typename type_to_scalar_type_impl<T>::ScalarType;

/**---------------------------------------------------------------------------*
 * @brief Invokes an `operator()` template with the type instantiation based on
 * the specified `cudf::data_type`'s `id()`.
 *
 * Example usage with a functor that returns the size of the dispatched type:
 *
 * ```
 * struct size_of_functor{
 *  template <typename T>
 *  int operator()(){
 *    return sizeof(T);
 *  }
 * };
 * cudf::data_type t{INT32};
 * cudf::type_dispatcher(t, size_of_functor{});  // returns 4
 * ```
 *
 * The `type_dispatcher` uses `cudf::type_to_id<t>` to provide a default mapping
 * of `cudf::type_id`s to dispatched C++ types. However, this mapping may be
 * customized by explicitly specifying a user-defined trait struct for the
 * `IdTypeMap`. For example, to always dispatch `int32_t`
 *
 * ```
 * template<cudf::type_id t> struct always_int{ using type = int32_t; }
 *
 * // This will always invoke `operator()<int32_t>`
 * cudf::type_dispatcher<always_int>(data_type, f);
 * ```
 *
 * It is sometimes necessary to customize the dispatched functor's
 * `operator()` for different types.  This can be done in several ways.
 *
 * The first method is to use explicit template specialization. This is useful
 * for specializing behavior for single types. For example, a functor that
 * prints `int32_t` or `double` when invoked with either of those types, else it
 * prints `unhandled type`:
 *
 * ```
 * struct type_printer {
 *   template <typename ColumnType>
 *   void operator()() { std::cout << "unhandled type\n"; }
 * };
 *
 * // Due to a bug in g++, explicit member function specializations need to be
 * // defined outside of the class definition
 * template <>
 * void type_printer::operator()<int32_t>() { std::cout << "int32_t\n"; }
 *
 * template <>
 * void type_printer::operator()<double>() { std::cout << "double\n"; }
 * ```
 *
 * A second method is to use SFINAE with `std::enable_if_t`. This is useful for
 * specializing for a set of types that share some property. For example, a
 * functor that prints `integral` or `floating point` for integral or floating
 * point types:
 *
 * ```
 * struct integral_or_floating_point {
 *   template <typename ColumnType,
 *             std::enable_if_t<not std::is_integral<ColumnType>::value and
 *                              not std::is_floating_point<ColumnType>::value>*
 *= nullptr> void operator()() { std::cout << "neither integral nor floating
 *point\n"; }
 *
 *   template <typename ColumnType,
 *             std::enable_if_t<std::is_integral<ColumnType>::value>* = nullptr>
 *   void operator()() { std::cout << "integral\n"; }
 *
 *   template < typename ColumnType,
 *              std::enable_if_t<std::is_floating_point<ColumnType>::value>* =
 *nullptr> void operator()() { std::cout << "floating point\n"; }
 * };
 * ```
 *
 * For more info on SFINAE and `std::enable_if`, see
 * https://eli.thegreenplace.net/2014/sfinae-and-enable_if/
 *
 * The return type for all template instantiations of the functor's "operator()"
 * lambda must be the same, else there will be a compiler error as you would be
 * trying to return different types from the same function.
 *
 * @tparam id_to_type_impl Maps a `cudf::type_id` its dispatched C++ type
 * @tparam Functor The callable object's type
 * @tparam Ts Variadic parameter pack type
 * @param dtype The `cudf::data_type` whose `id()` determines which template
 * instantiation is invoked
 * @param f The callable whose `operator()` template is invoked
 * @param args Parameter pack of arguments forwarded to the `operator()`
 * invocation
 * @return Whatever is returned by the callable's `operator()`
 *---------------------------------------------------------------------------**/
// This pragma disables a compiler warning that complains about the valid usage
// of calling a __host__ functor from this function which is __host__ __device__
#pragma nv_exec_check_disable
template <template <cudf::type_id> typename IdTypeMap = id_to_type_impl,
          typename Functor, typename... Ts>
CUDA_HOST_DEVICE_CALLABLE constexpr decltype(auto) type_dispatcher(
    cudf::data_type dtype, Functor f, Ts&&... args) {
  switch (dtype.id()) {
    case INT8:
      return f.template operator()<typename IdTypeMap<INT8>::type>(
          std::forward<Ts>(args)...);
    case INT16:
      return f.template operator()<typename IdTypeMap<INT16>::type>(
          std::forward<Ts>(args)...);
    case INT32:
      return f.template operator()<typename IdTypeMap<INT32>::type>(
          std::forward<Ts>(args)...);
    case INT64:
      return f.template operator()<typename IdTypeMap<INT64>::type>(
          std::forward<Ts>(args)...);
    case FLOAT32:
      return f.template operator()<typename IdTypeMap<FLOAT32>::type>(
          std::forward<Ts>(args)...);
    case FLOAT64:
      return f.template operator()<typename IdTypeMap<FLOAT64>::type>(
          std::forward<Ts>(args)...);
    case STRING:
      return f.template operator()<typename IdTypeMap<STRING>::type>(
          std::forward<Ts>(args)...);
    case TIMESTAMP_DAYS:
      return f.template operator()<typename IdTypeMap<TIMESTAMP_DAYS>::type>(
          std::forward<Ts>(args)...);
    case TIMESTAMP_SECONDS:
      return f.template operator()<typename IdTypeMap<TIMESTAMP_SECONDS>::type>(
          std::forward<Ts>(args)...);
    case TIMESTAMP_MILLISECONDS:
      return f.template operator()<typename IdTypeMap<TIMESTAMP_MILLISECONDS>::type>(
          std::forward<Ts>(args)...);
    case TIMESTAMP_MICROSECONDS:
      return f.template operator()<typename IdTypeMap<TIMESTAMP_MICROSECONDS>::type>(
          std::forward<Ts>(args)...);
    case TIMESTAMP_NANOSECONDS:
      return f.template operator()<typename IdTypeMap<TIMESTAMP_NANOSECONDS>::type>(
          std::forward<Ts>(args)...);
    default: {
#ifndef __CUDA_ARCH__
      CUDF_FAIL("Unsupported type_id.");
#else
      release_assert(false && "Unsuported type_id.");

      // The following code will never be reached, but the compiler generates a
      // warning if there isn't a return value.

      // Need to find out what the return type is in order to have a default
      // return value and solve the compiler warning for lack of a default
      // return
      using return_type =
          decltype(f.template operator()<int8_t>(std::forward<Ts>(args)...));
      return return_type();
#endif
    }
  }
}

}  // namespace experimental
}  // namespace cudf<|MERGE_RESOLUTION|>--- conflicted
+++ resolved
@@ -140,14 +140,11 @@
 MAP_TIMESTAMP_SCALAR(timestamp_us)
 MAP_TIMESTAMP_SCALAR(timestamp_ns)
 
-<<<<<<< HEAD
-=======
 /**
  * @brief Maps a C++ type to the scalar type required to hold its value
  * 
  * @tparam T The concrete C++ type to map
  */
->>>>>>> f29c77d6
 template <typename T>
 using scalar_type_t = typename type_to_scalar_type_impl<T>::ScalarType;
 
