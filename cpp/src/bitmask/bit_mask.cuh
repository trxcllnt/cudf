--- conflicted
+++ resolved
@@ -16,222 +16,6 @@
 
 #ifndef CUDF_BIT_MASK_CUH
 #define CUDF_BIT_MASK_CUH
-<<<<<<< HEAD
-
-#include <utilities/cudf_utils.h>
-#include <utilities/bit_util.cuh>
-#include <utilities/integer_utils.hpp>
-#include <utilities/error_utils.hpp>
-
-namespace bit_mask {
-  typedef uint32_t     bit_mask_t;
-  enum { bits_per_element = gdf::util::size_in_bits<bit_mask_t>() };
-
-  /**
-   * @brief determine the number of bit_mask_t elements are used
-   *
-   * @param[in]  size    Number of bits in the bitmask
-   *
-   * @return the number of elements
-   */
-  CUDA_HOST_DEVICE_CALLABLE
-  constexpr gdf_size_type num_elements(gdf_size_type number_of_bits) {
-    return cudf::util::div_rounding_up_safe<gdf_size_type>(number_of_bits, bits_per_element);
-  }
-
-  /**
-   *  @brief Copy data between host and device
-   *
-   *  @param[out] dst      - the address of the destination
-   *  @param[in] src       - the address of the source
-   *  @param[in] num_bits  - the number of bits in the bit container
-   *  @param[in] kind      - the direction of the copy
-   *
-   *  @return GDF_SUCCESS on success, the CUDA error on failure
-   */
-  inline gdf_error copy_bit_mask(bit_mask_t *dst, const bit_mask_t *src, size_t num_bits, enum cudaMemcpyKind kind) {
-    CUDA_TRY(cudaMemcpy(dst, src, num_elements(num_bits) * sizeof(bit_mask_t), kind));
-    return GDF_SUCCESS;
-  }
-
-  /**
-   *  @brief Deallocate device space for the valid bit mask
-   *
-   *  @param[in]  valid   The pointer to device space that we wish to deallocate
-   *
-   *  @return GDF_SUCCESS on success, the CUDA error on failure
-   */
-  inline gdf_error destroy_bit_mask(bit_mask_t *valid) {
-    RMM_TRY(RMM_FREE(valid, 0));
-    return GDF_SUCCESS;
-  }
-
-  /**
-   *  @brief Get a single element of bits from the device
-   *
-   *  @param[out]  element - address on host where the bits will be stored
-   *  @param[out]  device_element - address on the device containing the bits to fetch
-   *
-   *  @return GDF_SUCCESS on success, the CUDA error on failure
-   */
-  inline gdf_error get_element(bit_mask_t *element, const bit_mask_t *device_element) {
-    CUDA_TRY(cudaMemcpy(element, device_element, sizeof(bit_mask_t), cudaMemcpyDeviceToHost));
-    return GDF_SUCCESS;
-  }
-
-  /**
-   *  @brief Put a single element of bits to the device
-   *
-   *  @param[out]  element - address on host containing bits to store
-   *  @param[out]  device_element - address on the device where the bits will be stored
-   *
-   *  @return GDF_SUCCESS on success, the CUDA error on failure
-   */
-  inline gdf_error put_element(bit_mask_t element, bit_mask_t *device_element) {
-    CUDA_TRY(cudaMemcpy(device_element, &element, sizeof(bit_mask_t), cudaMemcpyHostToDevice));
-    return GDF_SUCCESS;
-  }
-
-  /**
-   *  @brief Allocate device space for the valid bit mask.
-   *
-   *  @param[out] mask                  address of the bit mask pointer
-   *  @param[in]  number_of_records     number of records
-   *  @param[in]  fill_value            optional, should the memory be initialized to all 0 or 1s. All other
-   *                                    values indicate un-initialized.  Default is uninitialized
-   *  @param[in]  padding_bytes         optional, specifies byte boundary the data should be padded to.
-   *                                    Defaults to 64 bytes, meaning the space allocated will be rounded
-   *                                    up to the next multiple of 64 bytes.
-   *
-   *  @return GDF_SUCCESS on success, the RMM or CUDA error on error
-   */
-  gdf_error create_bit_mask(bit_mask_t **mask, gdf_size_type number_of_records, int fill_value = -1, gdf_size_type padding_bytes = 64) {
-    //
-    //  To handle padding, we will round the number_of_records up to the next padding boundary, then identify how many element
-    //  that equates to.  Then we can allocate the appropriate amount of storage.
-    //
-    gdf_size_type num_bytes = (number_of_records + 7) / 8;
-    gdf_size_type num_padding_blocks = (num_bytes + padding_bytes - 1) / padding_bytes;
-    gdf_size_type num_elements = bit_mask::num_elements(num_padding_blocks * 8 * padding_bytes);
-
-    RMM_TRY(RMM_ALLOC(mask, sizeof(bit_mask_t) * num_elements, 0));
-
-    if (fill_value == 0) {
-      CUDA_TRY(cudaMemset(*mask, 0, sizeof(bit_mask_t) * num_elements));
-    } else if (fill_value == 1) {
-      //
-      //  Value outside range of [0, num_rows) is undefined, so we will
-      //  initialize in the simplest manner... we'll initialize all
-      //  elements to 1.
-      //
-      CUDA_TRY(cudaMemset(*mask, 0xff, sizeof(bit_mask_t) * num_elements));
-    }
-
-    return GDF_SUCCESS;
-  }
-
-  /**
-   *  @brief check to see if the specified bit is set to one
-   *
-   *  @param[in]  valid         The bit mask to update
-   *  @param[in]  record_idx    The record index
-   *
-   *  @return which bit within the bit mask
-   */
-  template <typename T>
-  CUDA_HOST_DEVICE_CALLABLE
-  bool is_valid(const bit_mask_t *valid, T record_idx) {
-    static_assert(std::is_integral<T>::value, "Record index must be of an integral type");
-    return gdf::util::bit_is_set<bit_mask_t, T>(valid, record_idx);
-  }
-
-  /**
-   *  @brief set the specified bit in the bit mask in an unsafe manner
-   *
-   *  This function sets the specified bit in an unsafe manner.  It assumes that
-   *  that the calling code guarantees a thread-safe context.  That is, either
-   *  the function is called from a block of serial code, or the data is distributed
-   *  among the threads such that no two threads could be updating a bit in the
-   *  same memory location concurrently.
-   *
-   *  @param[in,out]  valid         The bit mask to update
-   *  @param[in]      record_idx    The record index
-   *
-   */
-  template <typename T>
-  CUDA_HOST_DEVICE_CALLABLE
-  void set_bit_unsafe(bit_mask_t *valid, T record_idx) {
-    static_assert(std::is_integral<T>::value, "Record index must be of an integral type");
-    gdf::util::turn_bit_on(valid, record_idx);
-  }
-
-  /**
-   *  @brief clear the specified bit in the bit mask in an unsafe manner.
-   *
-   *  This function clears the specified bit in an unsafe manner.  It assumes that
-   *  that the calling code guarantees a thread-safe context.  That is, either
-   *  the function is called from a block of serial code, or the data is distributed
-   *  among the threads such that no two threads could be updating a bit in the
-   *  same memory location concurrently.
-   *
-   *  @param[in,out]  valid         The bit mask to update
-   *  @param[in]      record_idx    The record index
-   *
-   */
-  template <typename T>
-  CUDA_HOST_DEVICE_CALLABLE
-  void clear_bit_unsafe(bit_mask_t *valid, T record_idx) {
-    static_assert(std::is_integral<T>::value, "Record index must be of an integral type");
-
-    return gdf::util::turn_bit_off(valid, record_idx);
-  }
-
-  /**
-   *  @brief set the specified bit in the bit mask in an threadsafe manner
-   *
-   *  This function sets the specified bit in an threadsafe manner.  It uses
-   *  atomic memory operations to guarantee that no update interferes with
-   *  on another.
-   *
-   *  @param[in,out]  valid         The bit mask to update
-   *  @param[in]      record_idx    The record index
-   *
-   */
-  template <typename T>
-  CUDA_DEVICE_CALLABLE
-  void set_bit_safe(bit_mask_t *valid, T record_idx) {
-    static_assert(std::is_integral<T>::value, "Record index must be of an integral type");
-
-    const gdf_size_type rec{gdf::util::detail::bit_container_index<bit_mask_t, T>(record_idx)};
-    const gdf_size_type bit{gdf::util::detail::intra_container_index<bit_mask_t, T>(record_idx)};
-
-    atomicOr( &valid[rec], (bit_mask_t{1} << bit));
-  }
-
-  /**
-   *  @brief clear the specified bit in the bit mask in an threadsafe manner
-   *
-   *  This function clear the specified bit in an threadsafe manner.  It uses
-   *  atomic memory operations to guarantee that no update interferes with
-   *  on another.
-   *
-   *  @param[in,out]  valid         The bit mask to update
-   *  @param[in]      record_idx    The record index
-   *
-   */
-  template <typename T>
-  CUDA_DEVICE_CALLABLE
-  void clear_bit_safe(bit_mask_t *valid, T record_idx) {
-    static_assert(std::is_integral<T>::value, "Record index must be of an integral type");
-
-    const gdf_size_type rec{gdf::util::detail::bit_container_index<bit_mask_t, T>(record_idx)};
-    const gdf_size_type bit{gdf::util::detail::intra_container_index<bit_mask_t, T>(record_idx)};
-
-    atomicAnd( &valid[rec], ~(bit_mask_t{1} << bit));
-  }
-
-};
-=======
 
 #include <cuda_runtime.h>
 #include <utilities/cudf_utils.h>
@@ -251,9 +35,8 @@
  * @return the number of elements
  */
 CUDA_HOST_DEVICE_CALLABLE
-constexpr gdf_size_type num_elements(gdf_size_type size) {
-  return cudf::util::div_rounding_up_unsafe<gdf_size_type>(size,
-                                                           bits_per_element);
+constexpr gdf_size_type num_elements(gdf_size_type number_of_bits) {
+  return cudf::util::div_rounding_up_safe<gdf_size_type>(number_of_bits, bits_per_element);
 }
 
 /**
@@ -267,9 +50,9 @@
  *  @return GDF_SUCCESS on success, the CUDA error on failure
  */
 inline gdf_error copy_bit_mask(bit_mask_t *dst, const bit_mask_t *src,
-                               size_t num_bits, enum cudaMemcpyKind kind) {
+                               size_t number_of_bits, enum cudaMemcpyKind kind) {
   CUDA_TRY(
-      cudaMemcpy(dst, src, num_elements(num_bits) * sizeof(bit_mask_t), kind));
+      cudaMemcpy(dst, src, num_elements(number_of_bits) * sizeof(bit_mask_t), kind));
   return GDF_SUCCESS;
 }
 
@@ -316,12 +99,11 @@
   return GDF_SUCCESS;
 }
 
-
 /**
  *  @brief Allocate device space for the valid bit mask.
  *
  *  @param[out] mask                  address of the bit mask pointer
- *  @param[in]  number_of_records     number of records
+ *  @param[in]  num_elements          number of elements in the bit mask
  *  @param[in]  fill_value            optional, should the memory be initialized to all 0 or 1s. All other
  *                                    values indicate un-initialized.  Default is uninitialized
  *  @param[in]  padding_bytes         optional, specifies byte boundary the data should be padded to.
@@ -331,34 +113,31 @@
  *  @return GDF_SUCCESS on success, the RMM or CUDA error on error
  */
 inline gdf_error create_bit_mask(bit_mask_t **mask,
-                                 gdf_size_type number_of_records,
+                                 gdf_size_type number_of_bits,
                                  int fill_value = -1,
-                                 gdf_size_type padding_bytes = 64) {
+                                 gdf_size_type allocation_quantum = 64) 
+{
+  // We assume RMM_ALLOC satisfies the allocation alignment for the beginning
+  // of the allocated space; we ensure its end also has that allocation.
   //
-  //  To handle padding, we will round the number_of_records up to the next
-  //  padding boundary, then identify how many element that equates to.  Then we
-  //  can allocate the appropriate amount of storage.
-  //
-  gdf_size_type num_bytes =
-      cudf::util::div_rounding_up_unsafe<gdf_size_type>(number_of_records, 8);
-
-  gdf_size_type num_padding_blocks =
-      cudf::util::div_rounding_up_unsafe<gdf_size_type>(num_bytes,
-                                                        padding_bytes);
-  gdf_size_type num_elements =
-      bit_mask::num_elements(num_padding_blocks * 8 * padding_bytes);
-
-  RMM_TRY(RMM_ALLOC(mask, sizeof(bit_mask_t) * num_elements, 0));
+  // TODO: The assumption may not be valid
+
+  allocation_quantum = std::max<gdf_size_type>(sizeof(bit_mask_t), allocation_quantum);
+  gdf_size_type num_quanta_to_allocate =
+      cudf::util::div_rounding_up_safe<gdf_size_type>(
+          number_of_bits, CHAR_BIT * allocation_quantum);
+
+  RMM_TRY(RMM_ALLOC(mask, allocation_quantum * num_quanta_to_allocate, 0));
 
   if (fill_value == 0) {
-    CUDA_TRY(cudaMemset(*mask, 0, sizeof(bit_mask_t) * num_elements));
+    CUDA_TRY(cudaMemset(*mask, 0, allocation_quantum * num_quanta_to_allocate));
   } else if (fill_value == 1) {
     //
     //  Value outside range of [0, num_rows) is undefined, so we will
     //  initialize in the simplest manner... we'll initialize all
     //  elements to 1.
     //
-    CUDA_TRY(cudaMemset(*mask, 0xff, sizeof(bit_mask_t) * num_elements));
+    CUDA_TRY(cudaMemset(*mask, 0xff, allocation_quantum * num_quanta_to_allocate));
   }
 
   return GDF_SUCCESS;
@@ -369,20 +148,20 @@
  *
  *  Note that for performance reasons (this is often called in inner loops
  *  in CUDA device code) this function does not verify that @p valid is non-null.
- *  That should be checked in a wider scope, since it usually doesn't vary per
- *  thread.
+ *  That should be checked in a wider scope, since it usually doesn't vary for 
+ *  different threads of the same kernel.
  *
  *  @param[in]  valid         The bit mask to update
- *  @param[in]  record_idx    The record index
+ *  @param[in]  bit_index     Index of the bit within the mask
  *
  *  @return which bit within the bit mask
  */
 template <typename T>
-CUDA_HOST_DEVICE_CALLABLE bool is_valid(bit_mask_t const * __restrict__ valid, T record_idx) {
-  static_assert(std::is_integral<T>::value,
-                "Record index must be of an integral type");
-
-  return gdf::util::bit_is_set<bit_mask_t, T>(valid, record_idx);
+CUDA_HOST_DEVICE_CALLABLE bool is_valid(bit_mask_t const * valid, T bit_index) {
+  static_assert(std::is_integral<T>::value,
+                "Record index must be of an integral type");
+
+  return gdf::util::bit_is_set<bit_mask_t, T>(valid, bit_index);
 }
 
 /**
@@ -395,15 +174,15 @@
  * bit in the same memory location concurrently.
  *
  *  @param[in,out]  valid         The bit mask to update
- *  @param[in]      record_idx    The record index
- *
- */
-template <typename T>
-CUDA_HOST_DEVICE_CALLABLE void set_bit_unsafe(bit_mask_t *valid, T record_idx) {
-  static_assert(std::is_integral<T>::value,
-                "Record index must be of an integral type");
-
-  gdf::util::turn_bit_on(valid, record_idx);
+ *  @param[in]      bit_index     Index of the bit within the mask
+ *
+ */
+template <typename T>
+CUDA_HOST_DEVICE_CALLABLE void set_bit_unsafe(bit_mask_t *valid, T bit_index) {
+  static_assert(std::is_integral<T>::value,
+                "Record index must be of an integral type");
+
+  gdf::util::turn_bit_on(valid, bit_index);
 }
 
 /**
@@ -416,16 +195,16 @@
  * bit in the same memory location concurrently.
  *
  *  @param[in,out]  valid         The bit mask to update
- *  @param[in]      record_idx    The record index
+ *  @param[in]      bit_index     Index of the bit within the mask
  *
  */
 template <typename T>
 CUDA_HOST_DEVICE_CALLABLE void clear_bit_unsafe(bit_mask_t *valid,
-                                                T record_idx) {
-  static_assert(std::is_integral<T>::value,
-                "Record index must be of an integral type");
-
-  return gdf::util::turn_bit_off(valid, record_idx);
+                                                T bit_index) {
+  static_assert(std::is_integral<T>::value,
+                "Record index must be of an integral type");
+
+  return gdf::util::turn_bit_off(valid, bit_index);
 }
 
 /**
@@ -436,18 +215,18 @@
  *  on another.
  *
  *  @param[in,out]  valid         The bit mask to update
- *  @param[in]      record_idx    The record index
- *
- */
-template <typename T>
-CUDA_DEVICE_CALLABLE void set_bit_safe(bit_mask_t *valid, T record_idx) {
+ *  @param[in]      bit_index     Index of the bit within the mask
+ *
+ */
+template <typename T>
+CUDA_DEVICE_CALLABLE void set_bit_safe(bit_mask_t *valid, T bit_index) {
   static_assert(std::is_integral<T>::value,
                 "Record index must be of an integral type");
 
   const gdf_size_type rec{
-      gdf::util::detail::bit_container_index<bit_mask_t, T>(record_idx)};
+      gdf::util::detail::bit_container_index<bit_mask_t, T>(bit_index)};
   const gdf_size_type bit{
-      gdf::util::detail::intra_container_index<bit_mask_t, T>(record_idx)};
+      gdf::util::detail::intra_container_index<bit_mask_t, T>(bit_index)};
 
   atomicOr(&valid[rec], (bit_mask_t{1} << bit));
 }
@@ -460,23 +239,22 @@
  *  on another.
  *
  *  @param[in,out]  valid         The bit mask to update
- *  @param[in]      record_idx    The record index
- *
- */
-template <typename T>
-CUDA_DEVICE_CALLABLE void clear_bit_safe(bit_mask_t *valid, T record_idx) {
+ *  @param[in]      bit_index     Index of the bit within the mask
+ *
+ */
+template <typename T>
+CUDA_DEVICE_CALLABLE void clear_bit_safe(bit_mask_t *valid, T bit_index) {
   static_assert(std::is_integral<T>::value,
                 "Record index must be of an integral type");
 
   const gdf_size_type rec{
-      gdf::util::detail::bit_container_index<bit_mask_t, T>(record_idx)};
+      gdf::util::detail::bit_container_index<bit_mask_t, T>(bit_index)};
   const gdf_size_type bit{
-      gdf::util::detail::intra_container_index<bit_mask_t, T>(record_idx)};
+      gdf::util::detail::intra_container_index<bit_mask_t, T>(bit_index)};
 
   atomicAnd(&valid[rec], ~(bit_mask_t{1} << bit));
 }
 
-};  // namespace bit_mask
->>>>>>> 03db08b7
+}  // namespace bit_mask
 
 #endif