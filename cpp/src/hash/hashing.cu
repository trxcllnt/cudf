/*
 * Copyright (c) 2019, NVIDIA CORPORATION.
 *
 * Licensed under the Apache License, Version 2.0 (the "License");
 * you may not use this file except in compliance with the License.
 * You may obtain a copy of the License at
 *
 *     http://www.apache.org/licenses/LICENSE-2.0
 *
 * Unless required by applicable law or agreed to in writing, software
 * distributed under the License is distributed on an "AS IS" BASIS,
 * WITHOUT WARRANTIES OR CONDITIONS OF ANY KIND, either express or implied.
 * See the License for the specific language governing permissions and
 * limitations under the License.
 */
#include <cudf/detail/hashing.hpp>
#include <cudf/copying.hpp>
#include <cudf/column/column_factories.hpp>
#include <cudf/table/table_device_view.cuh>
#include <cudf/detail/nvtx/ranges.hpp>
#include <cudf/detail/utilities/hash_functions.cuh>
#include <cudf/detail/utilities/cuda.cuh>
#include <cudf/table/row_operators.cuh>
#include <cudf/detail/scatter.cuh>
#include <cudf/detail/gather.cuh>
#include <cudf/detail/nvtx/ranges.hpp>
#include <cudf/partitioning.hpp>

#include <thrust/tabulate.h>

namespace cudf {
<<<<<<< HEAD
namespace detail {

=======

namespace {

// Launch configuration for optimized hash partition
constexpr size_type OPTIMIZED_BLOCK_SIZE = 512;
constexpr size_type OPTIMIZED_ROWS_PER_THREAD = 8;
constexpr size_type ELEMENTS_PER_THREAD = 2;
constexpr size_type THRESHOLD_FOR_OPTIMIZED_PARTITION_KERNEL = 1024; 

// Launch configuration for fallback hash partition
constexpr size_type FALLBACK_BLOCK_SIZE = 256;
constexpr size_type FALLBACK_ROWS_PER_THREAD = 1;

/** 
 * @brief  Functor to map a hash value to a particular 'bin' or partition number
 * that uses the modulo operation.
 */
template <typename hash_value_t>
class modulo_partitioner
{
 public:
  modulo_partitioner(size_type num_partitions) : divisor{num_partitions} {}

  __device__
  size_type operator()(hash_value_t hash_value) const {
    return hash_value % divisor;
  }

 private:
  const size_type divisor;
};

template <typename T>
bool is_power_two(T number) {
  return (0 == (number & (number - 1)));
}

/** 
 * @brief  Functor to map a hash value to a particular 'bin' or partition number
 * that uses a bitwise mask. Only works when num_partitions is a power of 2.
 *
 * For n % d, if d is a power of two, then it can be computed more efficiently via 
 * a single bitwise AND as:
 * n & (d - 1)
 */
template <typename hash_value_t>
class bitwise_partitioner
{
 public:
  bitwise_partitioner(size_type num_partitions) : mask{(num_partitions - 1)} {
    assert(is_power_two(num_partitions));
  }

  __device__
  size_type operator()(hash_value_t hash_value) const {
    return hash_value & mask; // hash_value & (num_partitions - 1)
  }

 private:
  const size_type mask;
};

/* --------------------------------------------------------------------------*/
/** 
 * @brief Computes which partition each row of a device_table will belong to based
   on hashing each row, and applying a partition function to the hash value. 
   Records the size of each partition for each thread block as well as the global
   size of each partition across all thread blocks.
 * 
 * @param[in] the_table The table whose rows will be partitioned
 * @param[in] num_rows The number of rows in the table
 * @param[in] num_partitions The number of partitions to divide the rows into
 * @param[in] the_partitioner The functor that maps a rows hash value to a partition number
 * @param[out] row_partition_numbers Array that holds which partition each row belongs to
 * @param[out] row_partition_offset Array that holds the offset of each row in its partition of
 * the thread block
 * @param[out] block_partition_sizes Array that holds the size of each partition for each block,
 * i.e., { {block0 partition0 size, block1 partition0 size, ...}, 
         {block0 partition1 size, block1 partition1 size, ...},
         ...
         {block0 partition(num_partitions-1) size, block1 partition(num_partitions -1) size, ...} }
 * @param[out] global_partition_sizes The number of rows in each partition.
 */
/* ----------------------------------------------------------------------------*/
template <class row_hasher_t, typename partitioner_type>
__global__
void compute_row_partition_numbers(row_hasher_t the_hasher,
                                   const size_type num_rows,
                                   const size_type num_partitions,
                                   const partitioner_type the_partitioner,
                                   size_type * __restrict__ row_partition_numbers,
                                   size_type * __restrict__ row_partition_offset,
                                   size_type * __restrict__ block_partition_sizes,
                                   size_type * __restrict__ global_partition_sizes)
{
  // Accumulate histogram of the size of each partition in shared memory
  extern __shared__ size_type shared_partition_sizes[];

  size_type row_number = threadIdx.x + blockIdx.x * blockDim.x;

  // Initialize local histogram
  size_type partition_number = threadIdx.x;
  while(partition_number < num_partitions)
  {
    shared_partition_sizes[partition_number] = 0;
    partition_number += blockDim.x;
  }

  __syncthreads();

  // Compute the hash value for each row, store it to the array of hash values
  // and compute the partition to which the hash value belongs and increment
  // the shared memory counter for that partition
  while( row_number < num_rows)
  {
    const hash_value_type row_hash_value = the_hasher(row_number);

    const size_type partition_number = the_partitioner(row_hash_value);

    row_partition_numbers[row_number] = partition_number;

    row_partition_offset[row_number] = atomicAdd(
      &(shared_partition_sizes[partition_number]), size_type(1));

    row_number += blockDim.x * gridDim.x;
  }

  __syncthreads();

  // Flush shared memory histogram to global memory
  partition_number = threadIdx.x;
  while(partition_number < num_partitions)
  {
    const size_type block_partition_size = shared_partition_sizes[partition_number];

    // Update global size of each partition
    atomicAdd(&global_partition_sizes[partition_number], block_partition_size);

    // Record the size of this partition in this block
    const size_type write_location = partition_number * gridDim.x + blockIdx.x;
    block_partition_sizes[write_location] = block_partition_size;
    partition_number += blockDim.x;
  }
}

/* --------------------------------------------------------------------------*/
/** 
 * @brief  Given an array of partition numbers, computes the final output location
   for each element in the output such that all rows with the same partition are 
   contiguous in memory.
 * 
 * @param row_partition_numbers The array that records the partition number for each row
 * @param num_rows The number of rows
 * @param num_partitions THe number of partitions
 * @param[out] block_partition_offsets Array that holds the offset of each partition for each thread block,
 * i.e., { {block0 partition0 offset, block1 partition0 offset, ...}, 
         {block0 partition1 offset, block1 partition1 offset, ...},
         ...
         {block0 partition(num_partitions-1) offset, block1 partition(num_partitions -1) offset, ...} }
 */
/* ----------------------------------------------------------------------------*/
__global__ 
void compute_row_output_locations(size_type * __restrict__ row_partition_numbers, 
                                  const size_type num_rows,
                                  const size_type num_partitions,
                                  size_type * __restrict__ block_partition_offsets)
{
  // Shared array that holds the offset of this blocks partitions in 
  // global memory
  extern __shared__ size_type shared_partition_offsets[];

  // Initialize array of this blocks offsets from global array
  size_type partition_number= threadIdx.x;
  while(partition_number < num_partitions)
  {
    shared_partition_offsets[partition_number] = block_partition_offsets[partition_number * gridDim.x + blockIdx.x];
    partition_number += blockDim.x;
  }
  __syncthreads();

  size_type row_number = threadIdx.x + blockIdx.x * blockDim.x;

  // Get each row's partition number, and get it's output location by 
  // incrementing block's offset counter for that partition number
  // and store the row's output location in-place
  while( row_number < num_rows )
  {
    // Get partition number of this row
    const size_type partition_number = row_partition_numbers[row_number];

    // Get output location based on partition number by incrementing the corresponding
    // partition offset for this block
    const size_type row_output_location = atomicAdd(&(shared_partition_offsets[partition_number]), size_type(1));

    // Store the row's output location in-place
    row_partition_numbers[row_number] = row_output_location;

    row_number += blockDim.x * gridDim.x;
  }
}

/* --------------------------------------------------------------------------*/
/** 
 * @brief Move one column from the input table to the hashed table.
 * 
 * @param[in] input_buf Data buffer of the column in the input table
 * @param[out] output_buf Preallocated data buffer of the column in the output table
 * @param[in] num_rows The number of rows in each column
 * @param[in] num_partitions The number of partitions to divide the rows into
 * @param[in] row_partition_numbers Array that holds which partition each row belongs to
 * @param[in] row_partition_offset Array that holds the offset of each row in its partition of
 * the thread block.
 * @param[in] block_partition_sizes Array that holds the size of each partition for each block
 * @param[in] scanned_block_partition_sizes The scan of block_partition_sizes
 */
/* ----------------------------------------------------------------------------*/
template <typename InputIter, typename DataType>
__global__
void copy_block_partitions(
    InputIter input_iter,
    DataType * __restrict__ output_buf,
    const size_type num_rows,
    const size_type num_partitions,
    size_type const * __restrict__ row_partition_numbers,
    size_type const * __restrict__ row_partition_offset,
    size_type const * __restrict__ block_partition_sizes,
    size_type const * __restrict__ scanned_block_partition_sizes)
{
  extern __shared__ char shared_memory[];
  auto block_output = reinterpret_cast<DataType*>(shared_memory);
  auto partition_offset_shared = reinterpret_cast<size_type*>(
    block_output + OPTIMIZED_BLOCK_SIZE * OPTIMIZED_ROWS_PER_THREAD);
  auto partition_offset_global = reinterpret_cast<size_type*>(
    partition_offset_shared + num_partitions + 1);

  typedef cub::BlockScan<size_type, OPTIMIZED_BLOCK_SIZE> BlockScan;
  __shared__ typename BlockScan::TempStorage temp_storage;

  // use ELEMENTS_PER_THREAD=2 to support upto 1024 partitions 
  size_type temp_histo[ELEMENTS_PER_THREAD];

  for (int i = 0; i < ELEMENTS_PER_THREAD; ++i) {
    if (ELEMENTS_PER_THREAD * threadIdx.x + i < num_partitions) {
      temp_histo[i] = block_partition_sizes[blockIdx.x + (ELEMENTS_PER_THREAD * threadIdx.x + i) * gridDim.x]; 
    } else {
      temp_histo[i] = 0;
    }
  }

  __syncthreads();

  BlockScan(temp_storage).InclusiveSum(temp_histo, temp_histo);

  __syncthreads();

  if (threadIdx.x == 0) {
    partition_offset_shared[0] = 0;
  }

  // Calculate the offset in shared memory of each partition in this thread block
  for (int i = 0; i < ELEMENTS_PER_THREAD; ++i) {
    if (ELEMENTS_PER_THREAD * threadIdx.x + i < num_partitions) {
      partition_offset_shared[ELEMENTS_PER_THREAD * threadIdx.x + i + 1] = temp_histo[i]; 
    } 
  }

  // Fetch the offset in the output buffer of each partition in this thread block
  for (size_type ipartition = threadIdx.x; ipartition < num_partitions;
       ipartition += blockDim.x) {
    partition_offset_global[ipartition]
      = scanned_block_partition_sizes[ipartition * gridDim.x + blockIdx.x];
  }

  __syncthreads();

  // Fetch the input data to shared memory
  for (size_type row_number = threadIdx.x + blockIdx.x * blockDim.x;
       row_number < num_rows; row_number += blockDim.x * gridDim.x) {
    size_type const ipartition = row_partition_numbers[row_number];

    block_output[
      partition_offset_shared[ipartition] + row_partition_offset[row_number]
    ] = input_iter[row_number];
  }

  __syncthreads();

  // Copy data from shared memory to output using 32 threads for each partition
  constexpr int nthreads_partition = 32;
  static_assert(OPTIMIZED_BLOCK_SIZE % nthreads_partition == 0,
    "BLOCK_SIZE must be divisible by number of threads");
  
  for (size_type ipartition = threadIdx.x / nthreads_partition; ipartition < num_partitions;
       ipartition += OPTIMIZED_BLOCK_SIZE / nthreads_partition) {
    size_type const nelements_partition = partition_offset_shared[ipartition + 1]
      - partition_offset_shared[ipartition];

    for (size_type row_offset = threadIdx.x % nthreads_partition;
         row_offset < nelements_partition; row_offset += nthreads_partition) {
      output_buf[partition_offset_global[ipartition] + row_offset]
        = block_output[partition_offset_shared[ipartition] + row_offset];
    }
  }
}

template <typename InputIter, typename OutputIter>
void copy_block_partitions_impl(
    InputIter const input,
    OutputIter output,
    size_type num_rows,
    size_type num_partitions,
    size_type const * row_partition_numbers,
    size_type const * row_partition_offset,
    size_type const * block_partition_sizes,
    size_type const * scanned_block_partition_sizes,
    size_type grid_size,
    cudaStream_t stream)
{
  // We need 3 chunks of shared memory:
  // 1. BLOCK_SIZE * ROWS_PER_THREAD elements of size_type for copying to output
  // 2. num_partitions + 1 elements of size_type for per-block partition offsets
  // 3. num_partitions + 1 elements of size_type for global partition offsets
  int const smem = OPTIMIZED_BLOCK_SIZE * OPTIMIZED_ROWS_PER_THREAD * sizeof(*output)
    + (num_partitions + 1) * sizeof(size_type) * 2;

  copy_block_partitions
    <<<grid_size, OPTIMIZED_BLOCK_SIZE, smem, stream>>>(
      input, output, num_rows, num_partitions,
      row_partition_numbers, row_partition_offset,
      block_partition_sizes, scanned_block_partition_sizes
  );
}

rmm::device_vector<size_type> compute_gather_map(
    size_type num_rows,
    size_type num_partitions,
    size_type const * row_partition_numbers,
    size_type const * row_partition_offset,
    size_type const * block_partition_sizes,
    size_type const * scanned_block_partition_sizes,
    size_type grid_size,
    cudaStream_t stream)
{
  auto sequence = thrust::make_counting_iterator(0);
  rmm::device_vector<size_type> gather_map(num_rows);

  copy_block_partitions_impl(sequence, gather_map.data().get(), num_rows,
    num_partitions, row_partition_numbers, row_partition_offset,
    block_partition_sizes, scanned_block_partition_sizes, grid_size, stream);

  return gather_map;
}

struct copy_block_partitions_dispatcher{
  template <typename DataType,
      std::enable_if_t<is_fixed_width<DataType>()>* = nullptr>
  std::unique_ptr<column> operator()(
      column_view const& input,
      const size_type num_partitions,
      size_type const * row_partition_numbers,
      size_type const * row_partition_offset,
      size_type const * block_partition_sizes,
      size_type const * scanned_block_partition_sizes,
      size_type grid_size,
      rmm::mr::device_memory_resource* mr,
      cudaStream_t stream)
  {
    rmm::device_buffer output(input.size() * sizeof(DataType), stream, mr);

    copy_block_partitions_impl(
      input.data<DataType>(), static_cast<DataType*>(output.data()), input.size(),
      num_partitions, row_partition_numbers, row_partition_offset,
      block_partition_sizes, scanned_block_partition_sizes, grid_size, stream);

    return std::make_unique<column>(input.type(), input.size(), std::move(output));
  }

  template <typename DataType,
      std::enable_if_t<not is_fixed_width<DataType>()>* = nullptr>
  std::unique_ptr<column> operator()(
      column_view const& input,
      const size_type num_partitions,
      size_type const * row_partition_numbers,
      size_type const * row_partition_offset,
      size_type const * block_partition_sizes,
      size_type const * scanned_block_partition_sizes,
      size_type grid_size,
      rmm::mr::device_memory_resource* mr,
      cudaStream_t stream)
  {
    // Use move_to_output_buffer to create an equivalent gather map
    auto gather_map = compute_gather_map(input.size(), num_partitions, row_partition_numbers,
        row_partition_offset, block_partition_sizes, scanned_block_partition_sizes,
        grid_size, stream);

    // Use gather instead for non-fixed width types
    return experimental::type_dispatcher(input.type(), experimental::detail::column_gatherer{},
        input, gather_map.begin(), gather_map.end(), false, mr, stream);
  }
};

// NOTE hash_has_nulls must be true if table_to_hash has nulls
template <bool hash_has_nulls>
std::pair<std::unique_ptr<experimental::table>, std::vector<size_type>>
hash_partition_table(table_view const& input,
                     table_view const &table_to_hash,
                     size_type num_partitions,
                     rmm::mr::device_memory_resource* mr,
                     cudaStream_t stream)
{
  auto const num_rows = table_to_hash.num_rows();

  bool const use_optimization {num_partitions <= THRESHOLD_FOR_OPTIMIZED_PARTITION_KERNEL};
  auto const block_size = use_optimization
    ? OPTIMIZED_BLOCK_SIZE : FALLBACK_BLOCK_SIZE;
  auto const rows_per_thread = use_optimization
    ? OPTIMIZED_ROWS_PER_THREAD : FALLBACK_ROWS_PER_THREAD;
  auto const rows_per_block = block_size * rows_per_thread;

  // NOTE grid_size is non-const to workaround lambda capture bug in gcc 5.4
  auto grid_size = util::div_rounding_up_safe(num_rows, rows_per_block);

  // Allocate array to hold which partition each row belongs to
  auto row_partition_numbers = rmm::device_vector<size_type>(num_rows);

  // Array to hold the size of each partition computed by each block
  //  i.e., { {block0 partition0 size, block1 partition0 size, ...}, 
  //          {block0 partition1 size, block1 partition1 size, ...},
  //          ...
  //          {block0 partition(num_partitions-1) size, block1 partition(num_partitions -1) size, ...} }
  auto block_partition_sizes = rmm::device_vector<size_type>(grid_size * num_partitions);

  auto scanned_block_partition_sizes = rmm::device_vector<size_type>(grid_size * num_partitions);

  // Holds the total number of rows in each partition
  auto global_partition_sizes = rmm::device_vector<size_type>(num_partitions, size_type{0});

  auto row_partition_offset = rmm::device_vector<size_type>(num_rows);

  auto const device_input = table_device_view::create(table_to_hash, stream);
  auto const hasher = experimental::row_hasher<MurmurHash3_32, hash_has_nulls>(*device_input);

  // If the number of partitions is a power of two, we can compute the partition 
  // number of each row more efficiently with bitwise operations
  if (is_power_two(num_partitions)) {
    // Determines how the mapping between hash value and partition number is computed
    using partitioner_type = bitwise_partitioner<hash_value_type>;

    // Computes which partition each row belongs to by hashing the row and performing
    // a partitioning operator on the hash value. Also computes the number of
    // rows in each partition both for each thread block as well as across all blocks
    compute_row_partition_numbers
        <<<grid_size, block_size, num_partitions * sizeof(size_type), stream>>>(
            hasher, num_rows, num_partitions,
            partitioner_type(num_partitions),
            row_partition_numbers.data().get(),
            row_partition_offset.data().get(),
            block_partition_sizes.data().get(),
            global_partition_sizes.data().get());
  } else {
    // Determines how the mapping between hash value and partition number is computed
    using partitioner_type = modulo_partitioner<hash_value_type>;

    // Computes which partition each row belongs to by hashing the row and performing
    // a partitioning operator on the hash value. Also computes the number of
    // rows in each partition both for each thread block as well as across all blocks
    compute_row_partition_numbers
        <<<grid_size, block_size, num_partitions * sizeof(size_type), stream>>>(
            hasher, num_rows, num_partitions,
            partitioner_type(num_partitions),
            row_partition_numbers.data().get(),
            row_partition_offset.data().get(),
            block_partition_sizes.data().get(),
            global_partition_sizes.data().get());
  }

  // Compute exclusive scan of all blocks' partition sizes in-place to determine 
  // the starting point for each blocks portion of each partition in the output
  thrust::exclusive_scan(rmm::exec_policy(stream)->on(stream),
                         block_partition_sizes.begin(), 
                         block_partition_sizes.end(), 
                         scanned_block_partition_sizes.data().get());

  // Compute exclusive scan of size of each partition to determine offset location
  // of each partition in final output.
  // TODO This can be done independently on a separate stream
  size_type * scanned_global_partition_sizes{global_partition_sizes.data().get()};
  thrust::exclusive_scan(rmm::exec_policy(stream)->on(stream),
                         global_partition_sizes.begin(), 
                         global_partition_sizes.end(),
                         scanned_global_partition_sizes);

  // Copy the result of the exlusive scan to the output offsets array
  // to indicate the starting point for each partition in the output
  std::vector<size_type> partition_offsets(num_partitions);
  CUDA_TRY(cudaMemcpyAsync(partition_offsets.data(), 
                           scanned_global_partition_sizes, 
                           num_partitions * sizeof(size_type),
                           cudaMemcpyDeviceToHost,
                           stream));

  // When the number of partitions is less than a threshold, we can apply an
  // optimization using shared memory to copy values to the output buffer.
  // Otherwise, fallback to using scatter.
  if (use_optimization) {
    std::vector<std::unique_ptr<column>> output_cols(input.num_columns());

    // NOTE these pointers are non-const to workaround lambda capture bug in gcc 5.4
    auto row_partition_numbers_ptr {row_partition_numbers.data().get()};
    auto row_partition_offset_ptr {row_partition_offset.data().get()};
    auto block_partition_sizes_ptr {block_partition_sizes.data().get()};
    auto scanned_block_partition_sizes_ptr {scanned_block_partition_sizes.data().get()};

    // Copy input to output by partition per column
    std::transform(input.begin(), input.end(), output_cols.begin(),
      [=](auto const& col) {
        return cudf::experimental::type_dispatcher(
          col.type(),
          copy_block_partitions_dispatcher{},
          col,
          num_partitions,
          row_partition_numbers_ptr,
          row_partition_offset_ptr,
          block_partition_sizes_ptr,
          scanned_block_partition_sizes_ptr,
          grid_size, mr, stream);
      });

    if (has_nulls(input)) {
      // Use copy_block_partitions to compute a gather map
      auto gather_map = compute_gather_map(num_rows, num_partitions, row_partition_numbers_ptr,
        row_partition_offset_ptr, block_partition_sizes_ptr, scanned_block_partition_sizes_ptr,
          grid_size, stream);

      // Handle bitmask using gather to take advantage of ballot_sync
      experimental::detail::gather_bitmask(input, gather_map.begin(), output_cols,
        experimental::detail::gather_bitmask_op::DONT_CHECK, mr, stream);
    }

    auto output {std::make_unique<experimental::table>(std::move(output_cols))};
    return std::make_pair(std::move(output), std::move(partition_offsets));
  }
  else {
    // Compute a scatter map from input to output such that the output rows are
    // sorted by partition number
    auto row_output_locations {row_partition_numbers.data().get()};
    auto scanned_block_partition_sizes_ptr {scanned_block_partition_sizes.data().get()};
    compute_row_output_locations
        <<<grid_size, block_size, num_partitions * sizeof(size_type), stream>>>
            (row_output_locations, num_rows, num_partitions, scanned_block_partition_sizes_ptr);

    // Use the resulting scatter map to materialize the output
    auto output = experimental::detail::scatter<size_type>(input, row_partition_numbers.begin(),
      row_partition_numbers.end(), input, false, mr, stream);

    return std::make_pair(std::move(output), std::move(partition_offsets));
  }
}

}  // namespace

namespace detail {

std::pair<std::unique_ptr<experimental::table>, std::vector<size_type>>
hash_partition(table_view const& input,
               std::vector<size_type> const& columns_to_hash,
               int num_partitions,
               rmm::mr::device_memory_resource* mr,
               cudaStream_t stream)
{
  CUDF_FUNC_RANGE();

  auto table_to_hash = input.select(columns_to_hash);

  // Return empty result if there are no partitions or nothing to hash
  if (num_partitions <= 0 || input.num_rows() == 0 || table_to_hash.num_columns() == 0) {
    return std::make_pair(experimental::empty_like(input), std::vector<size_type>{});
  }

  if (has_nulls(table_to_hash)) {
    return hash_partition_table<true>(
        input, table_to_hash, num_partitions, mr, stream);
  } else {
    return hash_partition_table<false>(
        input, table_to_hash, num_partitions, mr, stream);
  }
}

>>>>>>> af5aa9f2
std::unique_ptr<column> hash(table_view const& input,
                             std::vector<uint32_t> const& initial_hash,
                             rmm::mr::device_memory_resource* mr,
                             cudaStream_t stream)
{
  // TODO this should be UINT32
  auto output = make_numeric_column(data_type(INT32), input.num_rows());

  // Return early if there's nothing to hash
  if (input.num_columns() == 0 || input.num_rows() == 0) {
    return output;
  }

  bool const nullable = has_nulls(input);
  auto const device_input = table_device_view::create(input, stream);
  auto output_view = output->mutable_view();

  // Compute the hash value for each row depending on the specified hash function
  if (!initial_hash.empty()) {
    CUDF_EXPECTS(initial_hash.size() == size_t(input.num_columns()),
      "Expected same size of initial hash values as number of columns");
    auto device_initial_hash = rmm::device_vector<uint32_t>(initial_hash);

    if (nullable) {
      thrust::tabulate(rmm::exec_policy(stream)->on(stream),
          output_view.begin<int32_t>(), output_view.end<int32_t>(),
          experimental::row_hasher_initial_values<MurmurHash3_32, true>(
              *device_input, device_initial_hash.data().get()));
    } else {
      thrust::tabulate(rmm::exec_policy(stream)->on(stream),
          output_view.begin<int32_t>(), output_view.end<int32_t>(),
          experimental::row_hasher_initial_values<MurmurHash3_32, false>(
              *device_input, device_initial_hash.data().get()));
    }
  } else {
    if (nullable) {
      thrust::tabulate(rmm::exec_policy(stream)->on(stream),
          output_view.begin<int32_t>(), output_view.end<int32_t>(),
          experimental::row_hasher<MurmurHash3_32, true>(*device_input));
    } else {
      thrust::tabulate(rmm::exec_policy(stream)->on(stream),
          output_view.begin<int32_t>(), output_view.end<int32_t>(),
          experimental::row_hasher<MurmurHash3_32, false>(*device_input));
    }
  }

  return output;
}

}  // namespace detail


std::unique_ptr<column> hash(table_view const& input,
                             std::vector<uint32_t> const& initial_hash,
                             rmm::mr::device_memory_resource* mr)
{
  CUDF_FUNC_RANGE();
  return detail::hash(input, initial_hash, mr);
}

}  // namespace cudf<|MERGE_RESOLUTION|>--- conflicted
+++ resolved
@@ -29,10 +29,6 @@
 #include <thrust/tabulate.h>
 
 namespace cudf {
-<<<<<<< HEAD
-namespace detail {
-
-=======
 
 namespace {
 
@@ -621,7 +617,6 @@
   }
 }
 
->>>>>>> af5aa9f2
 std::unique_ptr<column> hash(table_view const& input,
                              std::vector<uint32_t> const& initial_hash,
                              rmm::mr::device_memory_resource* mr,
