--- conflicted
+++ resolved
@@ -277,14 +277,9 @@
  * @param keys The groupby key columns
  * @param values The groupby value columns
  * @return Instantiated callable of compute_hash_groupby
-<<<<<<< HEAD
  **/
-auto groupby_null_specialization(table const& keys, table const& values) {
-=======
- *---------------------------------------------------------------------------**/
 auto groupby_null_specialization(table const& keys, table const& values)
 {
->>>>>>> cfb1f6b6
   if (cudf::has_nulls(keys)) {
     if (cudf::has_nulls(values)) {
       return compute_hash_groupby<true, true>;
