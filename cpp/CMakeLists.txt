#=============================================================================
# Copyright (c) 2018-2019, NVIDIA CORPORATION.
#
# Licensed under the Apache License, Version 2.0 (the "License");
# you may not use this file except in compliance with the License.
# You may obtain a copy of the License at
#
#     http://www.apache.org/licenses/LICENSE-2.0
#
# Unless required by applicable law or agreed to in writing, software
# distributed under the License is distributed on an "AS IS" BASIS,
# WITHOUT WARRANTIES OR CONDITIONS OF ANY KIND, either express or implied.
# See the License for the specific language governing permissions and
# limitations under the License.
#=============================================================================
cmake_minimum_required(VERSION 3.12 FATAL_ERROR)

project(CUDA_DATAFRAME VERSION 0.11.0 LANGUAGES C CXX CUDA)

if(NOT CMAKE_CUDA_COMPILER)
  message(SEND_ERROR "CMake cannot locate a CUDA compiler")
endif(NOT CMAKE_CUDA_COMPILER)

###################################################################################################
# - build type ------------------------------------------------------------------------------------

# Set a default build type if none was specified
set(DEFAULT_BUILD_TYPE "Release")

if(NOT CMAKE_BUILD_TYPE AND NOT CMAKE_CONFIGURATION_TYPES)
  message(STATUS "Setting build type to '${DEFAULT_BUILD_TYPE}' since none specified.")
  set(CMAKE_BUILD_TYPE "${DEFAULT_BUILD_TYPE}" CACHE
      STRING "Choose the type of build." FORCE)
  # Set the possible values of build type for cmake-gui
  set_property(CACHE CMAKE_BUILD_TYPE PROPERTY STRINGS
    "Debug" "Release" "MinSizeRel" "RelWithDebInfo")
endif(NOT CMAKE_BUILD_TYPE AND NOT CMAKE_CONFIGURATION_TYPES)

###################################################################################################
# - compiler options ------------------------------------------------------------------------------

set(CMAKE_CXX_STANDARD 14)
set(CMAKE_C_COMPILER $ENV{CC})
set(CMAKE_CXX_COMPILER $ENV{CXX})
set(CMAKE_CXX_STANDARD_REQUIRED ON)

set(CMAKE_CUDA_STANDARD 14)
set(CMAKE_CUDA_STANDARD_REQUIRED ON)

if(CMAKE_COMPILER_IS_GNUCXX)
    set(CMAKE_CXX_FLAGS "${CMAKE_CXX_FLAGS} -Werror")

    option(CMAKE_CXX11_ABI "Enable the GLIBCXX11 ABI" ON)
    if(CMAKE_CXX11_ABI)
        message(STATUS "CUDF: Enabling the GLIBCXX11 ABI")
    else()
        message(STATUS "CUDF: Disabling the GLIBCXX11 ABI")
        set(CMAKE_C_FLAGS "${CMAKE_C_FLAGS} -D_GLIBCXX_USE_CXX11_ABI=0")
        set(CMAKE_CXX_FLAGS "${CMAKE_CXX_FLAGS} -D_GLIBCXX_USE_CXX11_ABI=0")
        set(CMAKE_CUDA_FLAGS "${CMAKE_CUDA_FLAGS} -Xcompiler -D_GLIBCXX_USE_CXX11_ABI=0")
    endif(CMAKE_CXX11_ABI)
endif(CMAKE_COMPILER_IS_GNUCXX)

if(CMAKE_CUDA_COMPILER_VERSION)
  # Compute the version. from  CMAKE_CUDA_COMPILER_VERSION
  string(REGEX REPLACE "([0-9]+)\\.([0-9]+).*" "\\1" CUDA_VERSION_MAJOR ${CMAKE_CUDA_COMPILER_VERSION})
  string(REGEX REPLACE "([0-9]+)\\.([0-9]+).*" "\\2" CUDA_VERSION_MINOR ${CMAKE_CUDA_COMPILER_VERSION})
  set(CUDA_VERSION "${CUDA_VERSION_MAJOR}.${CUDA_VERSION_MINOR}" CACHE STRING "Version of CUDA as computed from nvcc.")
  mark_as_advanced(CUDA_VERSION)
endif()

message(STATUS "CUDA_VERSION_MAJOR: ${CUDA_VERSION_MAJOR}")
message(STATUS "CUDA_VERSION_MINOR: ${CUDA_VERSION_MINOR}")
message(STATUS "CUDA_VERSION: ${CUDA_VERSION}")

# Always set this convenience variable
set(CUDA_VERSION_STRING "${CUDA_VERSION}")

# Auto-detect available GPU compute architectures
set(GPU_ARCHS "ALL" CACHE STRING
  "List of GPU architectures (semicolon-separated) to be compiled for. Pass 'ALL' if you want to compile for all supported GPU architectures. Empty string means to auto-detect the GPUs on the current system")

if("${GPU_ARCHS}" STREQUAL "")
  include(cmake/EvalGpuArchs.cmake)
  evaluate_gpu_archs(GPU_ARCHS)
endif()

if("${GPU_ARCHS}" STREQUAL "ALL")
  set(GPU_ARCHS "60")
  if((CUDA_VERSION_MAJOR EQUAL 9) OR (CUDA_VERSION_MAJOR GREATER 9))
    set(GPU_ARCHS "${GPU_ARCHS};70")
  endif()
  if((CUDA_VERSION_MAJOR EQUAL 10) OR (CUDA_VERSION_MAJOR GREATER 10))
    set(GPU_ARCHS "${GPU_ARCHS};75")
  endif()
endif()
message("GPU_ARCHS = ${GPU_ARCHS}")

foreach(arch ${GPU_ARCHS})
  set(CMAKE_CUDA_FLAGS "${CMAKE_CUDA_FLAGS} -gencode arch=compute_${arch},code=sm_${arch}")
endforeach()

list(GET GPU_ARCHS -1 ptx)
set(CMAKE_CUDA_FLAGS "${CMAKE_CUDA_FLAGS} -gencode arch=compute_${ptx},code=compute_${ptx}")

set(CMAKE_CUDA_FLAGS "${CMAKE_CUDA_FLAGS} --expt-extended-lambda --expt-relaxed-constexpr")

# set warnings as errors
# TODO: remove `no-maybe-unitialized` used to suppress warnings in rmm::exec_policy
set(CMAKE_CUDA_FLAGS "${CMAKE_CUDA_FLAGS} -Werror cross-execution-space-call -Xcompiler -Wall,-Werror")

# Option to enable line info in CUDA device compilation to allow introspection when profiling / memchecking
option(CMAKE_CUDA_LINEINFO "Enable the -lineinfo option for nvcc (useful for cuda-memcheck / profiler" OFF)
if(CMAKE_CUDA_LINEINFO)
    set(CMAKE_CUDA_FLAGS "${CMAKE_CUDA_FLAGS} -lineinfo")
endif(CMAKE_CUDA_LINEINFO)

# Debug options
if(CMAKE_BUILD_TYPE MATCHES Debug)
    message(STATUS "Building with debugging flags")
    set(CMAKE_CUDA_FLAGS "${CMAKE_CUDA_FLAGS} -G -Xcompiler -rdynamic")
endif(CMAKE_BUILD_TYPE MATCHES Debug)

# To apply RUNPATH to transitive dependencies (this is a temporary solution)
set(CMAKE_SHARED_LINKER_FLAGS "-Wl,--disable-new-dtags")
set(CMAKE_EXE_LINKER_FLAGS "-Wl,--disable-new-dtags")

# Build options
option(BUILD_SHARED_LIBS "Build shared libraries" ON)
option(BUILD_TESTS "Configure CMake to build tests" ON)
option(BUILD_BENCHMARKS "Configure CMake to build (google) benchmarks" OFF)

###################################################################################################
# - cmake modules ---------------------------------------------------------------------------------

set(CMAKE_MODULE_PATH "${CMAKE_CURRENT_SOURCE_DIR}/cmake/Modules/" ${CMAKE_MODULE_PATH})

include(FeatureSummary)
include(CheckIncludeFiles)
include(CheckLibraryExists)

###################################################################################################
# - conda environment -----------------------------------------------------------------------------

if("$ENV{CONDA_BUILD}" STREQUAL "1")
    set(CMAKE_SYSTEM_PREFIX_PATH "$ENV{BUILD_PREFIX};$ENV{PREFIX};${CMAKE_SYSTEM_PREFIX_PATH}")
    set(CONDA_INCLUDE_DIRS "$ENV{BUILD_PREFIX}/include" "$ENV{PREFIX}/include")
    set(CONDA_LINK_DIRS "$ENV{BUILD_PREFIX}/lib" "$ENV{PREFIX}/lib")
    message(STATUS "Conda build detected, CMAKE_SYSTEM_PREFIX_PATH set to: ${CMAKE_SYSTEM_PREFIX_PATH}")
elseif(DEFINED ENV{CONDA_PREFIX})
    set(CMAKE_SYSTEM_PREFIX_PATH "$ENV{CONDA_PREFIX};${CMAKE_SYSTEM_PREFIX_PATH}")
    set(CONDA_INCLUDE_DIRS "$ENV{CONDA_PREFIX}/include")
    set(CONDA_LINK_DIRS "$ENV{CONDA_PREFIX}/lib")
    message(STATUS "Conda environment detected, CMAKE_SYSTEM_PREFIX_PATH set to: ${CMAKE_SYSTEM_PREFIX_PATH}")
endif("$ENV{CONDA_BUILD}" STREQUAL "1")

###################################################################################################
# - find arrow ------------------------------------------------------------------------------------

message(STATUS "BUILDING ARROW")
include(ConfigureArrow)

if(ARROW_FOUND)
    message(STATUS "Apache Arrow found in ${ARROW_INCLUDE_DIR}")
else()
    message(FATAL_ERROR "Apache Arrow not found, please check your settings.")
endif(ARROW_FOUND)

###################################################################################################
# - find zlib -------------------------------------------------------------------------------------

find_package(ZLIB REQUIRED)

message(STATUS "ZLIB: ZLIB_LIBRARIES set to ${ZLIB_LIBRARIES}")
message(STATUS "ZLIB: ZLIB_INCLUDE_DIRS set to ${ZLIB_INCLUDE_DIRS}")

if(ZLIB_FOUND)
    message(STATUS "ZLib found in ${ZLIB_INCLUDE_DIRS}")
else()
    message(FATAL_ERROR "ZLib not found, please check your settings.")
endif(ZLIB_FOUND)

###################################################################################################
# - find boost ------------------------------------------------------------------------------------

# Don't look for a CMake configuration file
set(Boost_NO_BOOST_CMAKE ON)

find_package(
    Boost REQUIRED MODULE
    COMPONENTS filesystem
)

message(STATUS "BOOST: Boost_LIBRARIES set to ${Boost_LIBRARIES}")
message(STATUS "BOOST: Boost_INCLUDE_DIRS set to ${Boost_INCLUDE_DIRS}")

if(Boost_FOUND)
    message(STATUS "Boost found in ${Boost_INCLUDE_DIRS}")
else()
    message(FATAL_ERROR "Boost not found, please check your settings.")
endif(Boost_FOUND)

###################################################################################################
# - RMM -------------------------------------------------------------------------------------------

find_path(RMM_INCLUDE "rmm"
          HINTS "$ENV{RMM_ROOT}/include")

find_library(RMM_LIBRARY "rmm"
             HINTS "$ENV{RMM_ROOT}/lib" "$ENV{RMM_ROOT}/build")

message(STATUS "RMM: RMM_LIBRARY set to ${RMM_LIBRARY}")
message(STATUS "RMM: RMM_INCLUDE set to ${RMM_INCLUDE}")

add_library(rmm SHARED IMPORTED ${RMM_LIBRARY})
if(RMM_INCLUDE AND RMM_LIBRARY)
    set_target_properties(rmm PROPERTIES IMPORTED_LOCATION ${RMM_LIBRARY})
endif(RMM_INCLUDE AND RMM_LIBRARY)

###################################################################################################
# - DLPACK -------------------------------------------------------------------------------------------

find_path(
    DLPACK_INCLUDE "dlpack"
    HINTS "$ENV{DLPACK_ROOT}/include"
)

message(STATUS "DLPACK: DLPACK_INCLUDE set to ${DLPACK_INCLUDE}")

###################################################################################################
# - jitify ----------------------------------------------------------------------------------------

option(JITIFY_USE_CACHE "Use a file cache for JIT compiled kernels" ON)
if(JITIFY_USE_CACHE)
    message(STATUS "Using file cache for JIT compiled kernels")
    add_definitions("-DJITIFY_USE_CACHE -DCUDF_VERSION=${CMAKE_PROJECT_VERSION}")
endif(JITIFY_USE_CACHE)

###################################################################################################
# - add gtest -------------------------------------------------------------------------------------

if(BUILD_TESTS)
    include(CTest)
    include(ConfigureGoogleTest)

    if(GTEST_FOUND)
        message(STATUS "Google C++ Testing Framework (Google Test) found in ${GTEST_ROOT}")
        include_directories(${GTEST_INCLUDE_DIR})
        add_subdirectory(${CMAKE_SOURCE_DIR}/tests)
        add_subdirectory(${CMAKE_SOURCE_DIR}/custrings/tests)
    else()
        message(AUTHOR_WARNING "Google C++ Testing Framework (Google Test) not found: automated tests are disabled.")
    endif(GTEST_FOUND)
endif(BUILD_TESTS)

message(STATUS "CUDF_TEST_LIST set to: ${CUDF_TEST_LIST}")
message(STATUS "NVSTRINGS_TEST_LIST set to: ${NVSTRINGS_TEST_LIST}")

###################################################################################################
# - add google benchmark --------------------------------------------------------------------------

if(BUILD_BENCHMARKS)

  include(ConfigureGoogleBenchmark)

  if(GBENCH_FOUND)
    message(STATUS "Google C++ Benchmarking Framework (Google Benchmark) found in ${GBENCH_ROOT}")
    include_directories(${GBENCH_INCLUDE_DIR})
    add_subdirectory(${CMAKE_SOURCE_DIR}/benchmarks)
  else()
    message(AUTHOR_WARNING "Google C++ Benchmarking Framework (Google Benchmark) not found: automated tests are disabled.")
  endif(GBENCH_FOUND)

endif(BUILD_BENCHMARKS)

###################################################################################################
# - include paths ---------------------------------------------------------------------------------

if(CMAKE_CUDA_TOOLKIT_INCLUDE_DIRECTORIES)
	include_directories("${CMAKE_CUDA_TOOLKIT_INCLUDE_DIRECTORIES}")
endif(CMAKE_CUDA_TOOLKIT_INCLUDE_DIRECTORIES)

include_directories("${CMAKE_BINARY_DIR}/include"
                    "${CMAKE_SOURCE_DIR}/include"
                    "${CMAKE_SOURCE_DIR}/src"
                    "${CMAKE_SOURCE_DIR}/thirdparty/cub"
                    "${CMAKE_SOURCE_DIR}/thirdparty/jitify"
                    "${CMAKE_SOURCE_DIR}/thirdparty/libcudacxx/include"
                    "${ARROW_INCLUDE_DIR}"
                    "${FLATBUFFERS_INCLUDE_DIR}"
                    "${ZLIB_INCLUDE_DIRS}"
                    "${Boost_INCLUDE_DIRS}"
                    "${RMM_INCLUDE}"
                    "${DLPACK_INCLUDE}")

if(CONDA_INCLUDE_DIRS)
    include_directories("${CONDA_INCLUDE_DIRS}")
endif(CONDA_INCLUDE_DIRS)

###################################################################################################
# - library paths ---------------------------------------------------------------------------------

link_directories("${CMAKE_CUDA_IMPLICIT_LINK_DIRECTORIES}" # CMAKE_CUDA_IMPLICIT_LINK_DIRECTORIES is an undocumented/unsupported variable containing the link directories for nvcc
                 "${CMAKE_BINARY_DIR}/lib"
                 "${CMAKE_BINARY_DIR}"
                 "${FLATBUFFERS_LIBRARY_DIR}"
                 "${GTEST_LIBRARY_DIR}"
                 "${RMM_LIBRARY}")

if(CONDA_LINK_DIRS)
    link_directories("${CONDA_LINK_DIRS}")
endif(CONDA_LINK_DIRS)

###################################################################################################
# - library targets -------------------------------------------------------------------------------

add_library(libNVStrings
            custrings/strings/NVStrings.cu
            custrings/strings/NVStringsImpl.cu
            custrings/strings/array.cu
            custrings/strings/attrs.cu
            custrings/strings/case.cu
            custrings/strings/combine.cu
            custrings/strings/convert.cu
            custrings/strings/count.cu
            custrings/strings/datetime.cu
            custrings/strings/extract.cu
            custrings/strings/extract_record.cu
            custrings/strings/find.cu
            custrings/strings/findall.cu
            custrings/strings/findall_record.cu
            custrings/strings/modify.cu
            custrings/strings/pad.cu
            custrings/strings/replace.cu
            custrings/strings/replace_backref.cu
            custrings/strings/replace_multi.cu
            custrings/strings/split.cu
            custrings/strings/strip.cu
            custrings/strings/substr.cu
            custrings/strings/urlencode.cu
            custrings/util.cu
            custrings/regex/regexec.cpp
            custrings/regex/regcomp.cpp)

add_library(libNVCategory
            custrings/category/NVCategory.cu
            custrings/category/numeric_category.cu
            custrings/category/numeric_category_int.cu
            custrings/category/numeric_category_long.cu
            custrings/category/numeric_category_float.cu
            custrings/category/numeric_category_double.cu)

add_library(libNVText
            custrings/text/NVText.cu
            custrings/text/edit_distance.cu
            custrings/text/ngram.cu
            custrings/text/stemmer.cu
            custrings/text/tokens.cu
            custrings/util.cu)

add_library(cudf
            src/comms/ipc/ipc.cpp
            src/column/legacy/column.cpp
            src/column/legacy/context.cpp
            src/table/legacy/table.cpp
            src/strings/nvcategory_util.cpp
            src/join/legacy/joining.cu
            src/orderby/legacy/orderby.cu
            src/predicates/legacy/is_sorted.cu
            src/sort/legacy/digitize.cu
            src/groupby/hash/legacy/groupby.cu
            src/groupby/sort/legacy/sort_helper.cu
            src/groupby/sort/legacy/groupby.cu
            src/groupby/legacy/groupby_without_aggregation.cu
            src/groupby/common/legacy/aggregation_requests.cpp
            src/rolling/legacy/rolling.cu
            src/rolling/legacy/jit/code/kernel.cpp
            src/rolling/legacy/jit/code/operation.cpp
            src/rolling/legacy/jit/util/type.cpp
            src/binaryop/legacy/binaryop.cpp
            src/binaryop/legacy/compiled/binary_ops.cu
            src/binaryop/legacy/jit/code/kernel.cpp
            src/binaryop/legacy/jit/code/operation.cpp
            src/binaryop/legacy/jit/code/traits.cpp
            src/binaryop/legacy/jit/util/operator.cpp
            src/binaryop/legacy/jit/util/type.cpp
            src/jit/legacy/type.cpp
            src/jit/parser.cpp
            src/jit/cache.cpp
            src/jit/launcher.cpp
            src/transform/legacy/transform.cpp
            src/transform/jit/code/kernel.cpp
            src/transform/legacy/nans_to_nulls.cu
            src/bitmask/legacy/bitmask_ops.cu
<<<<<<< HEAD
            src/stream_compaction/apply_boolean_mask.cu
            src/stream_compaction/drop_nulls.cu
            src/stream_compaction/drop_duplicates.cu
            src/datetime/datetime_ops.cu
=======
            src/stream_compaction/legacy/apply_boolean_mask.cu
            src/stream_compaction/legacy/drop_nulls.cu
            src/stream_compaction/legacy/drop_duplicates.cu
>>>>>>> 42b6c452
            src/datetime/legacy/datetime_ops.cu
            src/datetime/datetime_util.cpp
            src/hash/legacy/hashing.cu
            src/quantiles/quantiles.cu
            src/quantiles/group_quantiles.cu
            src/reductions/legacy/reductions.cu
            src/reductions/legacy/min.cu
            src/reductions/legacy/max.cu
            src/reductions/legacy/any.cu
            src/reductions/legacy/all.cu
            src/reductions/legacy/sum.cu
            src/reductions/legacy/product.cu
            src/reductions/legacy/sum_of_squares.cu
            src/reductions/legacy/mean.cu
            src/reductions/legacy/var.cu
            src/reductions/legacy/std.cu
            src/reductions/legacy/scan.cu
            src/replace/legacy/replace.cu
            src/reshape/stack.cu
            src/transpose/legacy/transpose.cu
            src/merge/legacy/merge.cu
            src/unary/null_ops.cu
            src/unary/legacy/math_ops.cu
            src/unary/legacy/cast_ops.cu
            src/unary/legacy/null_ops.cu
            src/io/legacy/cuio_common.cpp
            src/io/legacy/io_functions.cpp
            src/io/convert/csr/legacy/cudf_to_csr.cu
            src/io/convert/dlpack/legacy/cudf_dlpack.cpp
            src/io/avro/legacy/avro_reader_impl.cu
            src/io/avro/avro_gpu.cu
            src/io/avro/avro.cpp
            src/io/csv/legacy/csv_reader_impl.cu
            src/io/csv/legacy/csv_writer.cu
            src/io/csv/legacy/csv_gpu.cu
            src/io/json/legacy/json_reader_impl.cu
            src/io/orc/legacy/orc_reader_impl.cu
            src/io/orc/legacy/orc_writer_impl.cu
            src/io/orc/orc.cpp
            src/io/orc/timezone.cpp
            src/io/orc/stripe_data.cu
            src/io/orc/stripe_init.cu
            src/io/orc/stripe_enc.cu
            src/io/orc/dict_enc.cu
            src/io/parquet/page_data.cu
            src/io/parquet/page_hdr.cu
            src/io/parquet/legacy/parquet_reader_impl.cu
            src/io/parquet/parquet.cpp
            src/io/comp/cpu_unbz2.cpp
            src/io/comp/uncomp.cpp
            src/io/comp/brotli_dict.cpp
            src/io/comp/debrotli.cu
            src/io/comp/snap.cu
            src/io/comp/unsnap.cu
            src/io/comp/gpuinflate.cu
            src/io/utilities/datasource.cpp
            src/io/utilities/legacy/parsing_utils.cu
            src/utilities/legacy/cuda_utils.cu
            src/utilities/column_utils.cpp
            src/utilities/legacy/error_utils.cpp
            src/utilities/nvtx/nvtx_utils.cpp
            src/utilities/nvtx/legacy/nvtx_utils.cpp
            src/copying/copy.cpp
            src/copying/slice.cpp
            src/copying/split.cpp
            src/copying/legacy/copy.cpp
            src/copying/legacy/gather.cu
            src/copying/legacy/scatter.cu
            src/copying/legacy/slice.cu
            src/copying/legacy/split.cu
            src/bitmask/legacy/legacy_bitmask.cpp
            src/copying/legacy/copy_range.cu
            src/filling/legacy/fill.cu
            src/filling/legacy/repeat.cu
            src/filling/legacy/tile.cu
            src/search/legacy/search.cu
            src/column/column.cu
            src/column/column_view.cpp
            src/column/column_device_view.cu
            src/column/column_factories.cpp
            src/table/table_view.cpp
            src/table/table_device_view.cu
            src/table/table.cpp
            src/bitmask/null_mask.cu
            src/sort/sort.cu
            src/strings/strings_column_factories.cu
            src/strings/strings_scalar_factories.cpp
            src/strings/strings_column_view.cu
            src/strings/utilities.cu
            src/strings/copying/copying.cu
            src/strings/sorting/sorting.cu
            src/column/legacy/interop.cpp
            src/scalar/scalar.cpp
            src/scalar/scalar_factories.cpp)

# Rename installation to proper names for later finding
set_target_properties(libNVStrings PROPERTIES OUTPUT_NAME "NVStrings")
set_target_properties(libNVCategory PROPERTIES OUTPUT_NAME "NVCategory")
set_target_properties(libNVText PROPERTIES OUTPUT_NAME "NVText")

# Override RPATH for cudf
set_target_properties(cudf PROPERTIES BUILD_RPATH "\$ORIGIN")

# Override RPATH for nvstrings
set_target_properties(libNVStrings PROPERTIES BUILD_RPATH "\$ORIGIN")
set_target_properties(libNVCategory PROPERTIES BUILD_RPATH "\$ORIGIN")
set_target_properties(libNVText PROPERTIES BUILD_RPATH "\$ORIGIN")

###################################################################################################
# - jitify ----------------------------------------------------------------------------------------

# Creates executable stringify and uses it to convert types.h to c-str for use in JIT code
add_executable(stringify "${CMAKE_SOURCE_DIR}/thirdparty/jitify/stringify.cpp")
execute_process(WORKING_DIRECTORY ${CMAKE_BINARY_DIR}
    COMMAND ${CMAKE_COMMAND} -E make_directory ${CMAKE_BINARY_DIR}/include)

add_custom_command(OUTPUT ${CMAKE_BINARY_DIR}/include/types.h.jit
                   WORKING_DIRECTORY ${CMAKE_CURRENT_SOURCE_DIR}/include
                   COMMAND ${CMAKE_BINARY_DIR}/stringify cudf/types.h > ${CMAKE_BINARY_DIR}/include/types.h.jit
                   COMMENT "Run stringify on header types.h to convert it to c-str for use in JIT compiled code"
                   DEPENDS stringify
                   MAIN_DEPENDENCY ${CMAKE_CURRENT_SOURCE_DIR}/include/cudf/types.h)

add_custom_command(OUTPUT ${CMAKE_BINARY_DIR}/include/types.hpp.jit
                   WORKING_DIRECTORY ${CMAKE_CURRENT_SOURCE_DIR}/include
                   COMMAND ${CMAKE_BINARY_DIR}/stringify cudf/types.hpp > ${CMAKE_BINARY_DIR}/include/types.hpp.jit
                   COMMENT "Run stringify on header types.hpp to convert it to c-str for use in JIT compiled code"
                   DEPENDS stringify
                   MAIN_DEPENDENCY ${CMAKE_CURRENT_SOURCE_DIR}/include/cudf/types.hpp)

add_custom_target(stringify_run DEPENDS
                  ${CMAKE_BINARY_DIR}/include/types.h.jit
                  ${CMAKE_BINARY_DIR}/include/types.hpp.jit)

add_dependencies(cudf stringify_run)

###################################################################################################
# - build options ---------------------------------------------------------------------------------

option(USE_NVTX "Build with NVTX support" ON)
if(USE_NVTX)
    message(STATUS "Using Nvidia Tools Extension")
    find_library(NVTX_LIBRARY nvToolsExt PATH ${CMAKE_CUDA_IMPLICIT_LINK_DIRECTORIES})
    target_link_libraries(cudf ${NVTX_LIBRARY})
    set(CMAKE_CXX_FLAGS "${CMAKE_CXX_FLAGS} -DUSE_NVTX")
endif(USE_NVTX)

option(HT_LEGACY_ALLOCATOR "Use the legacy allocator for hash tables" ON)
if(HT_LEGACY_ALLOCATOR)
    message(STATUS "Using legacy allocator for hash tables")
    set(CMAKE_CUDA_FLAGS "${CMAKE_CUDA_FLAGS} --define-macro HT_LEGACY_ALLOCATOR")
endif(HT_LEGACY_ALLOCATOR)

###################################################################################################
# - link libraries --------------------------------------------------------------------------------

# Get all the symbols from the Arrow CUDA Library for Cython
set(ARROW_CUDA_LIB_LINK -Wl,--whole-archive ${ARROW_CUDA_LIB} -Wl,--no-whole-archive)

# link targets for NVStrings
target_link_libraries(libNVStrings rmm cudart cuda)
target_link_libraries(libNVCategory libNVStrings rmm cudart cuda)
target_link_libraries(libNVText libNVStrings rmm cudart cuda)

# link targets for cuDF
target_link_libraries(cudf NVCategory NVStrings rmm ${ARROW_CUDA_LIB_LINK} ${ARROW_LIB} nvrtc cudart cuda ${ZLIB_LIBRARIES} ${Boost_LIBRARIES})

###################################################################################################
# - install targets -------------------------------------------------------------------------------

# install targets for NVStrings
install(TARGETS libNVStrings
        DESTINATION lib
        COMPONENT nvstrings)

install(TARGETS libNVCategory
        DESTINATION lib
        COMPONENT nvstrings)

install(TARGETS libNVText
        DESTINATION lib
        COMPONENT nvstrings)

install(DIRECTORY ${CMAKE_CURRENT_SOURCE_DIR}/include/nvstrings
        DESTINATION include
        COMPONENT nvstrings)

add_custom_target(nvstrings
                  DEPENDS libNVStrings libNVCategory libNVText)

# install targets for cuDF
install(TARGETS cudf
        DESTINATION lib
        COMPONENT cudf)
install(DIRECTORY ${CMAKE_CURRENT_SOURCE_DIR}/include/cudf
        DESTINATION include
        COMPONENT cudf)

add_custom_target(install_cudf
                  COMMAND "${CMAKE_COMMAND}" -DCOMPONENT=cudf -P "${CMAKE_BINARY_DIR}/cmake_install.cmake"
                  DEPENDS cudf)

if(BUILD_TESTS)
    add_dependencies(install_cudf cudftestutil)
endif(BUILD_TESTS)

add_custom_target(install_nvstrings
                  COMMAND "${CMAKE_COMMAND}" -DCOMPONENT=nvstrings -P "${CMAKE_BINARY_DIR}/cmake_install.cmake"
                  DEPENDS nvstrings)

add_custom_target(build_tests_cudf
                  DEPENDS ${CUDF_TEST_LIST})

add_custom_target(build_tests_nvstrings
                  DEPENDS ${NVSTRINGS_TEST_LIST})

add_custom_target(test_cudf
                  COMMAND ctest -E "NVSTRINGS"
                  DEPENDS build_tests_cudf)

add_custom_target(test_nvstrings
                  COMMAND ctest -R "NVSTRINGS"
                  DEPENDS build_tests_nvstrings)

###################################################################################################
# - make documentation ----------------------------------------------------------------------------

# doc targets for nvstrings
add_custom_command(OUTPUT NVSTRINGS_DOXYGEN
                   WORKING_DIRECTORY ${CMAKE_CURRENT_SOURCE_DIR}/custrings/doxygen
                   COMMAND doxygen Doxyfile
                   VERBATIM
)
add_custom_target(docs_nvstrings DEPENDS NVSTRINGS_DOXYGEN)

# doc targets for cuDF
add_custom_command(OUTPUT CUDF_DOXYGEN
                   WORKING_DIRECTORY ${CMAKE_CURRENT_SOURCE_DIR}/doxygen
                   COMMAND doxygen Doxyfile
                   VERBATIM)

add_custom_target(docs_cudf DEPENDS CUDF_DOXYGEN)<|MERGE_RESOLUTION|>--- conflicted
+++ resolved
@@ -392,17 +392,11 @@
             src/transform/jit/code/kernel.cpp
             src/transform/legacy/nans_to_nulls.cu
             src/bitmask/legacy/bitmask_ops.cu
-<<<<<<< HEAD
-            src/stream_compaction/apply_boolean_mask.cu
-            src/stream_compaction/drop_nulls.cu
-            src/stream_compaction/drop_duplicates.cu
-            src/datetime/datetime_ops.cu
-=======
             src/stream_compaction/legacy/apply_boolean_mask.cu
             src/stream_compaction/legacy/drop_nulls.cu
             src/stream_compaction/legacy/drop_duplicates.cu
->>>>>>> 42b6c452
             src/datetime/legacy/datetime_ops.cu
+            src/datetime/datetime_ops.cu
             src/datetime/datetime_util.cpp
             src/hash/legacy/hashing.cu
             src/quantiles/quantiles.cu
