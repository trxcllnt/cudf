--- conflicted
+++ resolved
@@ -404,7 +404,7 @@
             src/gis/point_in_polygon.cu
             src/copying/copy_range.cu
             src/filling/fill.cu
-<<<<<<< HEAD
+            src/search/search.cu
             src/column/column.cu
             src/column/column_view.cpp
             src/column/column_device_view.cu
@@ -415,9 +415,7 @@
             src/bitmask/null_mask.cpp
             src/sort/sort.cu
             src/column/legacy/interop.cpp)
-=======
-            src/search/search.cu)
->>>>>>> 2412363d
+            )
 
 #Override RPATH for cudf
 SET_TARGET_PROPERTIES(cudf PROPERTIES BUILD_RPATH "\$ORIGIN")
