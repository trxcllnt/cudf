﻿#=============================================================================
# Copyright (c) 2018-2021, NVIDIA CORPORATION.
#
# Licensed under the Apache License, Version 2.0 (the "License");
# you may not use this file except in compliance with the License.
# You may obtain a copy of the License at
#
#     http://www.apache.org/licenses/LICENSE-2.0
#
# Unless required by applicable law or agreed to in writing, software
# distributed under the License is distributed on an "AS IS" BASIS,
# WITHOUT WARRANTIES OR CONDITIONS OF ANY KIND, either express or implied.
# See the License for the specific language governing permissions and
# limitations under the License.
#=============================================================================

# Find or install CTest
include(CTest)

# Find or install GoogleTest
CPMFindPackage(NAME GTest
    VERSION         1.10.0
    GIT_REPOSITORY  https://github.com/google/googletest.git
    GIT_TAG         release-1.10.0
    GIT_SHALLOW     TRUE
    OPTIONS         "INSTALL_GTEST OFF"
    # googletest >= 1.10.0 provides a cmake config file -- use it if it exists
    FIND_PACKAGE_ARGUMENTS "CONFIG")

if(GTest_ADDED)
    add_library(GTest::gtest ALIAS gtest)
    add_library(GTest::gmock ALIAS gmock)
    add_library(GTest::gtest_main ALIAS gtest_main)
    add_library(GTest::gmock_main ALIAS gmock_main)
endif()

###################################################################################################
# - common test utils -----------------------------------------------------------------------------

add_library(cudftestutil STATIC
<<<<<<< HEAD
            "${CMAKE_CURRENT_SOURCE_DIR}/utilities/base_fixture.cpp"
            "${CMAKE_CURRENT_SOURCE_DIR}/utilities/column_utilities.cu"
            "${CMAKE_CURRENT_SOURCE_DIR}/utilities/table_utilities.cu"
            "${CMAKE_CURRENT_SOURCE_DIR}/strings/utilities.cu")

target_compile_options(cudftestutil
            PRIVATE "$<$<COMPILE_LANGUAGE:CXX>:${CUDF_CXX_FLAGS}>"
                    "$<$<COMPILE_LANGUAGE:CUDA>:${CUDF_CUDA_FLAGS}>"
)

set_target_properties(cudftestutil
    PROPERTIES CXX_STANDARD              14
               CXX_STANDARD_REQUIRED     ON
               CUDA_STANDARD             14
               CUDA_STANDARD_REQUIRED    ON
)
=======
            utilities/base_fixture.cpp
            utilities/column_utilities.cu
            utilities/table_utilities.cu
            strings/utilities.cu)

target_compile_options(cudftestutil
            PUBLIC "$<$<COMPILE_LANGUAGE:CXX>:${CUDF_CXX_FLAGS}>"
                   "$<$<COMPILE_LANGUAGE:CUDA>:${CUDF_CUDA_FLAGS}>"
)

target_compile_features(cudftestutil PUBLIC cxx_std_14 cuda_std_14)
>>>>>>> c99cb677

target_link_libraries(cudftestutil
               PUBLIC GTest::gmock
                      GTest::gtest
                      GTest::gmock_main
                      GTest::gtest_main
                      pthread
                      cudf)

target_include_directories(cudftestutil
    PUBLIC "$<BUILD_INTERFACE:${CUDF_SOURCE_DIR}>"
           "$<BUILD_INTERFACE:${CUDF_SOURCE_DIR}/src>")

install(TARGETS cudftestutil
        DESTINATION lib
        COMPONENT cudf)

###################################################################################################
# - compiler function -----------------------------------------------------------------------------

<<<<<<< HEAD
function(ConfigureTest CMAKE_TEST_NAME CMAKE_TEST_SRC)
    add_executable(${CMAKE_TEST_NAME} ${CMAKE_TEST_SRC})
    target_compile_options(${CMAKE_TEST_NAME}
                PRIVATE "$<$<COMPILE_LANGUAGE:CXX>:${CUDF_CXX_FLAGS}>"
                        "$<$<COMPILE_LANGUAGE:CUDA>:${CUDF_CUDA_FLAGS}>"
    )
    set_target_properties(${CMAKE_TEST_NAME}
        PROPERTIES CXX_STANDARD              14
                   CXX_STANDARD_REQUIRED     ON
                   CUDA_STANDARD             14
                   CUDA_STANDARD_REQUIRED    ON
                   RUNTIME_OUTPUT_DIRECTORY "$<BUILD_INTERFACE:${CUDF_BINARY_DIR}/gtests>")
    target_link_libraries(${CMAKE_TEST_NAME} PUBLIC cudftestutil)
    add_test(NAME ${CMAKE_TEST_NAME} COMMAND ${CMAKE_TEST_NAME})
endfunction(ConfigureTest)
=======
function(ConfigureTest CMAKE_TEST_NAME )
    add_executable(${CMAKE_TEST_NAME} ${ARGN})
    set_target_properties(${CMAKE_TEST_NAME}
        PROPERTIES RUNTIME_OUTPUT_DIRECTORY "$<BUILD_INTERFACE:${CUDF_BINARY_DIR}/gtests>")
    target_link_libraries(${CMAKE_TEST_NAME} PRIVATE cudftestutil)
    add_test(NAME ${CMAKE_TEST_NAME} COMMAND ${CMAKE_TEST_NAME})
endfunction()
>>>>>>> c99cb677

###################################################################################################
### test sources ##################################################################################
###################################################################################################

###################################################################################################
# - column tests ----------------------------------------------------------------------------------
ConfigureTest(COLUMN_TEST
    column/column_test.cu
    column/column_view_test.cpp
    column/column_device_view_test.cu
    column/compound_test.cu)

###################################################################################################
# - scalar tests ----------------------------------------------------------------------------------
ConfigureTest(SCALAR_TEST
    scalar/scalar_test.cpp
    scalar/scalar_device_view_test.cu)

###################################################################################################
# - timestamps tests ------------------------------------------------------------------------------
ConfigureTest(TIMESTAMPS_TEST wrappers/timestamps_test.cu)

###################################################################################################
# - cudf tests ------------------------------------------------------------------------------------
ConfigureTest(ERROR_TEST error/error_handling_test.cu)

###################################################################################################
# - groupby tests ---------------------------------------------------------------------------------
ConfigureTest(GROUPBY_TEST
    groupby/groupby_groups_test.cpp
    groupby/group_argmin_test.cpp
    groupby/group_argmax_test.cpp
    groupby/groupby_keys_test.cpp
    groupby/group_count_test.cpp
    groupby/group_sum_test.cpp
    groupby/group_min_test.cpp
    groupby/group_max_test.cpp
    groupby/group_mean_test.cpp
    groupby/group_var_test.cpp
    groupby/group_std_test.cpp
    groupby/group_median_test.cpp
    groupby/group_quantile_test.cpp
    groupby/group_nunique_test.cpp
    groupby/group_nth_element_test.cpp
    groupby/group_collect_test.cpp)

###################################################################################################
# - join tests ------------------------------------------------------------------------------------
ConfigureTest(JOIN_TEST
    join/join_tests.cpp
    join/cross_join_tests.cpp
    join/semi_join_tests.cpp)

###################################################################################################
# - is_sorted tests -------------------------------------------------------------------------------
ConfigureTest(IS_SORTED_TEST sort/is_sorted_tests.cpp)

###################################################################################################
# - datetime tests --------------------------------------------------------------------------------
ConfigureTest(DATETIME_OPS_TEST datetime/datetime_ops_test.cpp)

###################################################################################################
# - hashing tests ---------------------------------------------------------------------------------
ConfigureTest(HASHING_TEST hashing/hash_test.cpp)

###################################################################################################
# - partitioning tests ----------------------------------------------------------------------------
ConfigureTest(PARTITIONING_TEST
    partitioning/hash_partition_test.cpp
    partitioning/round_robin_test.cpp
    partitioning/partition_test.cpp)

###################################################################################################
# - hash_map tests --------------------------------------------------------------------------------
ConfigureTest(HASH_MAP_TEST
    hash_map/map_test.cu
    hash_map/multimap_test.cu)

###################################################################################################
# - quantiles tests -------------------------------------------------------------------------------
ConfigureTest(QUANTILES_TEST
    quantiles/quantile_test.cpp
    quantiles/quantiles_test.cpp)

###################################################################################################
# - reduction tests -------------------------------------------------------------------------------
ConfigureTest(REDUCTION_TEST
    reductions/reduction_tests.cpp
    reductions/scan_tests.cpp)

###################################################################################################
# - replace tests ---------------------------------------------------------------------------------
ConfigureTest(REPLACE_TEST replace/replace_tests.cpp)

ConfigureTest(REPLACE_NULLS_TEST replace/replace_nulls_tests.cpp)

ConfigureTest(REPLACE_NANS_TEST replace/replace_nans_tests.cpp)

ConfigureTest(NORMALIZE_REPLACE_TEST replace/normalize_replace_tests.cpp)

ConfigureTest(CLAMP_TEST replace/clamp_test.cpp)

###################################################################################################
# - fixed_point tests -----------------------------------------------------------------------------
ConfigureTest(FIXED_POINT_TEST fixed_point/fixed_point_tests.cu)

###################################################################################################
# - unary tests -----------------------------------------------------------------------------------
ConfigureTest(UNARY_TEST
    unary/math_ops_test.cpp
    unary/unary_ops_test.cpp
    unary/cast_tests.cpp)

###################################################################################################
# - round tests -----------------------------------------------------------------------------------
ConfigureTest(ROUND_TEST round/round_tests.cpp)

###################################################################################################
# - binary tests ----------------------------------------------------------------------------------
ConfigureTest(BINARY_TEST
    binaryop/binop-verify-input-test.cpp
    binaryop/binop-null-test.cpp
    binaryop/binop-integration-test.cpp
    binaryop/binop-generic-ptx-test.cpp)

###################################################################################################
# - unary transform tests -------------------------------------------------------------------------
ConfigureTest(TRANSFORM_TEST
    transform/integration/unary-transform-test.cpp
    transform/nans_to_null_test.cpp
    transform/mask_to_bools_test.cpp
    transform/bools_to_mask_test.cpp)

###################################################################################################
# - interop tests -------------------------------------------------------------------------
ConfigureTest(INTEROP_TEST
    interop/to_arrow_test.cpp
    interop/from_arrow_test.cpp
    interop/dlpack_test.cpp)

###################################################################################################
# - jit cache tests -------------------------------------------------------------------------------
ConfigureTest(JITCACHE_TEST
    "${CUDF_SOURCE_DIR}/src/jit/cache.cpp"
    jit/jit-cache-test.cpp)

<<<<<<< HEAD
set(JITCACHE_TEST_SRC
    "${CUDF_SOURCE_DIR}/src/jit/cache.cpp"
    "${CMAKE_CURRENT_SOURCE_DIR}/jit/jit-cache-test.cpp")

ConfigureTest(JITCACHE_TEST "${JITCACHE_TEST_SRC}")

set(JITCACHE_MULTI_TEST_SRC
    "${CUDF_SOURCE_DIR}/src/jit/cache.cpp"
    "${CMAKE_CURRENT_SOURCE_DIR}/jit/jit-cache-multiprocess-test.cpp")

ConfigureTest(JITCACHE_MULTIPROC_TEST "${JITCACHE_MULTI_TEST_SRC}")
=======
ConfigureTest(JITCACHE_MULTIPROC_TEST
    "${CUDF_SOURCE_DIR}/src/jit/cache.cpp"
    jit/jit-cache-multiprocess-test.cpp)
>>>>>>> c99cb677

###################################################################################################
# - io tests --------------------------------------------------------------------------------------
ConfigureTest(DECOMPRESSION_TEST io/comp/decomp_test.cu)

ConfigureTest(CSV_TEST io/csv_test.cpp)
ConfigureTest(ORC_TEST io/orc_test.cpp)
ConfigureTest(PARQUET_TEST io/parquet_test.cpp)
ConfigureTest(JSON_TEST io/json_test.cpp)

###################################################################################################
# - sort tests ------------------------------------------------------------------------------------
ConfigureTest(SORT_TEST
    sort/segmented_sort_tests.cpp
    sort/sort_test.cpp
    sort/rank_test.cpp)

###################################################################################################
# - copying tests ---------------------------------------------------------------------------------
ConfigureTest(COPYING_TEST
    copying/utility_tests.cpp
    copying/gather_tests.cu
    copying/gather_str_tests.cu
    copying/gather_list_tests.cu
    copying/segmented_gather_list_tests.cpp
    copying/gather_struct_tests.cu
    copying/detail_gather_tests.cu
    copying/scatter_tests.cpp
    copying/scatter_list_tests.cu
    copying/copy_range_tests.cpp
    copying/slice_tests.cpp
    copying/split_tests.cpp
    copying/copy_tests.cu
    copying/shift_tests.cpp
    copying/get_value_tests.cpp
    copying/sample_tests.cpp
    copying/concatenate_tests.cu
    copying/pack_tests.cu)

###################################################################################################
# - utilities tests -------------------------------------------------------------------------------
ConfigureTest(UTILITIES_TEST
    utilities_tests/type_list_tests.cpp
    utilities_tests/column_utilities_tests.cpp
    utilities_tests/column_wrapper_tests.cpp
    utilities_tests/lists_column_wrapper_tests.cpp
    utilities_tests/default_stream_tests.cpp)

###################################################################################################
# - span tests -------------------------------------------------------------------------------
ConfigureTest(SPAN_TEST utilities_tests/span_tests.cu)

###################################################################################################
# - iterator tests --------------------------------------------------------------------------------
ConfigureTest(ITERATOR_TEST
    iterator/value_iterator_test.cu
    iterator/pair_iterator_test.cu
    iterator/scalar_iterator_test.cu)

###################################################################################################
# - device atomics tests --------------------------------------------------------------------------
ConfigureTest(DEVICE_ATOMICS_TEST device_atomics/device_atomics_test.cu)

###################################################################################################
# - transpose tests -------------------------------------------------------------------------------
ConfigureTest(TRANSPOSE_TEST transpose/transpose_test.cpp)

###################################################################################################
# - table tests -----------------------------------------------------------------------------------
ConfigureTest(TABLE_TEST
    table/table_tests.cpp
    table/table_view_tests.cu
    table/row_operators_tests.cpp)

###################################################################################################
# - sorted-merge tests ----------------------------------------------------------------------------
ConfigureTest(MERGE_TEST
    merge/merge_test.cpp
    merge/merge_dictionary_test.cpp
    merge/merge_string_test.cpp)

###################################################################################################
# - stream compaction tests -----------------------------------------------------------------------
ConfigureTest(STREAM_COMPACTION_TEST
    stream_compaction/apply_boolean_mask_tests.cpp
    stream_compaction/drop_nulls_tests.cpp
    stream_compaction/drop_nans_tests.cpp
    stream_compaction/drop_duplicates_tests.cpp)

###################################################################################################
# - rolling tests ---------------------------------------------------------------------------------
ConfigureTest(ROLLING_TEST rolling/rolling_test.cpp)

###################################################################################################
# - grouped rolling tests -------------------------------------------------------------------------
ConfigureTest(GROUPED_ROLLING_TEST grouped_rolling/grouped_rolling_test.cpp)

###################################################################################################
# - lead/lag rolling tests ------------------------------------------------------------------------
ConfigureTest(LEAD_LAG_TEST lead_lag/lead_lag_test.cpp)

###################################################################################################
# - collect_list rolling tests --------------------------------------------------------------------
ConfigureTest(COLLECT_LIST_TEST collect_list/collect_list_test.cpp)

###################################################################################################
# - filling test ----------------------------------------------------------------------------------
ConfigureTest(FILLING_TEST
    filling/fill_tests.cpp
    filling/repeat_tests.cpp
    filling/sequence_tests.cpp)

###################################################################################################
# - search test -----------------------------------------------------------------------------------
ConfigureTest(SEARCH_TEST search/search_test.cpp)

###################################################################################################
# - reshape test ----------------------------------------------------------------------------------
ConfigureTest(RESHAPE_TEST
    reshape/byte_cast_tests.cpp
    reshape/explode_tests.cpp
    reshape/interleave_columns_tests.cpp
    reshape/tile_tests.cpp)

###################################################################################################
# - traits test -----------------------------------------------------------------------------------
ConfigureTest(TRAITS_TEST types/traits_test.cpp)

###################################################################################################
# - factories test --------------------------------------------------------------------------------
ConfigureTest(FACTORIES_TEST
    scalar/factories_test.cpp
    column/factories_test.cpp)

###################################################################################################
# - dispatcher test -------------------------------------------------------------------------------
ConfigureTest(DISPATCHER_TEST types/type_dispatcher_test.cu)

###################################################################################################
# - strings test ----------------------------------------------------------------------------------
ConfigureTest(STRINGS_TEST
    strings/factories_test.cu
    strings/array_tests.cu
    strings/attrs_tests.cpp
    strings/booleans_tests.cpp
    strings/case_tests.cpp
    strings/chars_types_tests.cpp
    strings/combine_tests.cpp
    strings/concatenate_tests.cpp
    strings/contains_tests.cpp
    strings/datetime_tests.cpp
    strings/durations_tests.cpp
    strings/extract_tests.cpp
    strings/fill_tests.cpp
    strings/findall_tests.cpp
    strings/find_tests.cpp
    strings/find_multiple_tests.cpp
    strings/floats_tests.cpp
    strings/hash_string.cu
    strings/integers_tests.cu
    strings/ipv4_tests.cpp
    strings/pad_tests.cpp
    strings/replace_regex_tests.cpp
    strings/replace_tests.cpp
    strings/split_tests.cpp
    strings/strip_tests.cpp
    strings/substring_tests.cpp
    strings/translate_tests.cpp
    strings/urls_tests.cpp)

###################################################################################################
# - structs test ----------------------------------------------------------------------------------
ConfigureTest(STRUCTS_TEST structs/structs_column_tests.cu)

###################################################################################################
# - nvtext test -----------------------------------------------------------------------------------
ConfigureTest(TEXT_TEST
    text/edit_distance_tests.cpp
    text/ngrams_tests.cpp
    text/ngrams_tokenize_tests.cpp
    text/normalize_tests.cpp
    text/replace_tests.cpp
    text/stemmer_tests.cpp
    text/subword_tests.cpp
    text/tokenize_tests.cpp)

###################################################################################################
# - bitmask tests ---------------------------------------------------------------------------------
ConfigureTest(BITMASK_TEST
    bitmask/valid_if_tests.cu
    bitmask/set_nullmask_tests.cu
    bitmask/bitmask_tests.cu)


###################################################################################################
# - dictionary tests ------------------------------------------------------------------------------
ConfigureTest(DICTIONARY_TEST
    dictionary/add_keys_test.cpp
    dictionary/decode_test.cpp
    dictionary/encode_test.cpp
    dictionary/factories_test.cpp
    dictionary/fill_test.cpp
    dictionary/gather_test.cpp
    dictionary/remove_keys_test.cpp
    dictionary/scatter_test.cpp
    dictionary/search_test.cpp
    dictionary/set_keys_test.cpp
    dictionary/slice_test.cpp)

###################################################################################################
# - encode tests -----------------------------------------------------------------------------------
ConfigureTest(ENCODE_TEST encode/encode_tests.cpp)

###################################################################################################
# - ast tests -------------------------------------------------------------------------------------
ConfigureTest(AST_TEST ast/transform_tests.cpp)

###################################################################################################
# - lists tests ----------------------------------------------------------------------------------
ConfigureTest(LISTS_TEST
    lists/contains_tests.cpp
    lists/count_elements_tests.cpp
    lists/extract_tests.cpp
    lists/sort_lists_tests.cpp)

###################################################################################################
### enable testing ################################################################################
###################################################################################################

enable_testing()<|MERGE_RESOLUTION|>--- conflicted
+++ resolved
@@ -38,24 +38,6 @@
 # - common test utils -----------------------------------------------------------------------------
 
 add_library(cudftestutil STATIC
-<<<<<<< HEAD
-            "${CMAKE_CURRENT_SOURCE_DIR}/utilities/base_fixture.cpp"
-            "${CMAKE_CURRENT_SOURCE_DIR}/utilities/column_utilities.cu"
-            "${CMAKE_CURRENT_SOURCE_DIR}/utilities/table_utilities.cu"
-            "${CMAKE_CURRENT_SOURCE_DIR}/strings/utilities.cu")
-
-target_compile_options(cudftestutil
-            PRIVATE "$<$<COMPILE_LANGUAGE:CXX>:${CUDF_CXX_FLAGS}>"
-                    "$<$<COMPILE_LANGUAGE:CUDA>:${CUDF_CUDA_FLAGS}>"
-)
-
-set_target_properties(cudftestutil
-    PROPERTIES CXX_STANDARD              14
-               CXX_STANDARD_REQUIRED     ON
-               CUDA_STANDARD             14
-               CUDA_STANDARD_REQUIRED    ON
-)
-=======
             utilities/base_fixture.cpp
             utilities/column_utilities.cu
             utilities/table_utilities.cu
@@ -67,7 +49,6 @@
 )
 
 target_compile_features(cudftestutil PUBLIC cxx_std_14 cuda_std_14)
->>>>>>> c99cb677
 
 target_link_libraries(cudftestutil
                PUBLIC GTest::gmock
@@ -88,23 +69,6 @@
 ###################################################################################################
 # - compiler function -----------------------------------------------------------------------------
 
-<<<<<<< HEAD
-function(ConfigureTest CMAKE_TEST_NAME CMAKE_TEST_SRC)
-    add_executable(${CMAKE_TEST_NAME} ${CMAKE_TEST_SRC})
-    target_compile_options(${CMAKE_TEST_NAME}
-                PRIVATE "$<$<COMPILE_LANGUAGE:CXX>:${CUDF_CXX_FLAGS}>"
-                        "$<$<COMPILE_LANGUAGE:CUDA>:${CUDF_CUDA_FLAGS}>"
-    )
-    set_target_properties(${CMAKE_TEST_NAME}
-        PROPERTIES CXX_STANDARD              14
-                   CXX_STANDARD_REQUIRED     ON
-                   CUDA_STANDARD             14
-                   CUDA_STANDARD_REQUIRED    ON
-                   RUNTIME_OUTPUT_DIRECTORY "$<BUILD_INTERFACE:${CUDF_BINARY_DIR}/gtests>")
-    target_link_libraries(${CMAKE_TEST_NAME} PUBLIC cudftestutil)
-    add_test(NAME ${CMAKE_TEST_NAME} COMMAND ${CMAKE_TEST_NAME})
-endfunction(ConfigureTest)
-=======
 function(ConfigureTest CMAKE_TEST_NAME )
     add_executable(${CMAKE_TEST_NAME} ${ARGN})
     set_target_properties(${CMAKE_TEST_NAME}
@@ -112,7 +76,6 @@
     target_link_libraries(${CMAKE_TEST_NAME} PRIVATE cudftestutil)
     add_test(NAME ${CMAKE_TEST_NAME} COMMAND ${CMAKE_TEST_NAME})
 endfunction()
->>>>>>> c99cb677
 
 ###################################################################################################
 ### test sources ##################################################################################
@@ -260,23 +223,9 @@
     "${CUDF_SOURCE_DIR}/src/jit/cache.cpp"
     jit/jit-cache-test.cpp)
 
-<<<<<<< HEAD
-set(JITCACHE_TEST_SRC
-    "${CUDF_SOURCE_DIR}/src/jit/cache.cpp"
-    "${CMAKE_CURRENT_SOURCE_DIR}/jit/jit-cache-test.cpp")
-
-ConfigureTest(JITCACHE_TEST "${JITCACHE_TEST_SRC}")
-
-set(JITCACHE_MULTI_TEST_SRC
-    "${CUDF_SOURCE_DIR}/src/jit/cache.cpp"
-    "${CMAKE_CURRENT_SOURCE_DIR}/jit/jit-cache-multiprocess-test.cpp")
-
-ConfigureTest(JITCACHE_MULTIPROC_TEST "${JITCACHE_MULTI_TEST_SRC}")
-=======
 ConfigureTest(JITCACHE_MULTIPROC_TEST
     "${CUDF_SOURCE_DIR}/src/jit/cache.cpp"
     jit/jit-cache-multiprocess-test.cpp)
->>>>>>> c99cb677
 
 ###################################################################################################
 # - io tests --------------------------------------------------------------------------------------
