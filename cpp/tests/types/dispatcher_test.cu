--- conflicted
+++ resolved
@@ -22,21 +22,15 @@
 #endif
 
 #include <cudf.h>
-<<<<<<< HEAD
-#include <thrust/device_vector.h>
-#include <cstdint>
-=======
->>>>>>> 6c8ed6d1
+
 #include <utilities/type_dispatcher.hpp>
 #include "gtest/gtest.h"
 #include "tests/utilities/cudf_test_fixtures.h"
 #include "utilities/tuple_for_each.hpp"
-<<<<<<< HEAD
-=======
 
 #include <thrust/device_vector.h>
 #include <cstdint>
->>>>>>> 6c8ed6d1
+
 
 /**
  * @file dispatcher_test.cu
@@ -123,6 +117,7 @@
 }
 }  // namespace
 
+// Every supported gdf_dtype should dispatch the correct type
 TEST_F(DispatcherTest, HostDispatchFunctor) {
   for (auto const& t : this->supported_dtypes) {
     bool result = cudf::type_dispatcher(t, test_functor{}, t);
