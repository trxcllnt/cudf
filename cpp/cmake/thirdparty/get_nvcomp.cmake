--- conflicted
+++ resolved
@@ -15,28 +15,13 @@
 # This function finds nvcomp and sets any additional necessary environment variables.
 function(find_and_configure_nvcomp VERSION)
 
-<<<<<<< HEAD
-    # Find or install nvcomp
-    rapids_cpm_find(nvcomp ${VERSION}
-        GLOBAL_TARGETS     nvcomp::nvcomp
-        CPM_ARGS
-            GITHUB_REPOSITORY  trxcllnt/nvcomp
-            GIT_TAG            8dc06b1afd349b16fe42f13be553baa028cc1aaf
-            OPTIONS            "BUILD_STATIC ON"
-                               "BUILD_TESTS OFF"
-                               "BUILD_BENCHMARKS OFF"
-                               "BUILD_EXAMPLES OFF"
-    )
-=======
   # Find or install nvcomp
   rapids_cpm_find(
     nvcomp ${VERSION}
     GLOBAL_TARGETS nvcomp::nvcomp
-    CPM_ARGS GITHUB_REPOSITORY NVIDIA/nvcomp
-    GIT_TAG c435afaf4ba8a8d12f379d688effcb185886cec1
+    CPM_ARGS GITHUB_REPOSITORY trxcllnt/nvcomp GIT_TAG fix/absolute-paths
     OPTIONS "BUILD_STATIC ON" "BUILD_TESTS OFF" "BUILD_BENCHMARKS OFF" "BUILD_EXAMPLES OFF"
   )
->>>>>>> 5491cc78
 
   if(NOT TARGET nvcomp::nvcomp)
     add_library(nvcomp::nvcomp ALIAS nvcomp)
