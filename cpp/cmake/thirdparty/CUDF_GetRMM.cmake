--- conflicted
+++ resolved
@@ -55,14 +55,6 @@
 
     # Make sure consumers of cudf can also see rmm::rmm
     fix_cmake_global_defaults(rmm::rmm)
-<<<<<<< HEAD
-
-    # if(NOT rmm_BINARY_DIR IN_LIST CMAKE_PREFIX_PATH)
-    #     list(APPEND CMAKE_PREFIX_PATH "${rmm_BINARY_DIR}")
-    #     set(CMAKE_PREFIX_PATH ${CMAKE_PREFIX_PATH} PARENT_SCOPE)
-    # endif()
-=======
->>>>>>> 16796c10
 endfunction()
 
 set(CUDF_MIN_VERSION_rmm "${CUDF_VERSION_MAJOR}.${CUDF_VERSION_MINOR}")
