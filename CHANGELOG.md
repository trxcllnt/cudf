# cuDF 0.9.0 (Date TBD)

## New Features

- PR #2111 IO Readers: Support memory buffer, file-like object, and URL inputs
- PR #2012 Add `reindex()` to DataFrame and Series
- PR #2097 Add GPU-accelerated AVRO reader
- PR #2098 Align DataFrame and Series indices before executing binary ops
- PR #2160 Merge `dask-cudf` codebase into `cudf` repo
- PR #2149 CSV Reader: Add `hex` dtype for explicit hexadecimal parsing
- PR #2156 Add `upper_bound()` and `lower_bound()` for libcudf tables and `searchsorted()` for cuDF Series
- PR #2158 CSV Reader: Support single, non-list/dict argument for `dtype`
- PR #2177 CSV Reader: Add `parse_dates` parameter for explicit date inference
- PR #2171 Add CodeCov integration, fix doc version, make --skip-tests work when invoking with source
- PR #1744 cudf::apply_boolean_mask and cudf::drop_nulls support for cudf::table inputs (multi-column)
- PR #2215 `type_dispatcher` benchmark
- PR #2179 Added Java quantiles
- PR #2157 Add __array_function__ to DataFrame and Series
- PR #2212 Java support for ORC reader
- PR #2304 gdf_group_by_without_aggregations returns gdf_column
- PR #2105 Add google benchmark for hash-based join
- PR #2293 Improve `compute_join_output_size` performance
- PR #2316 Unique, nunique, and value_counts for datetime columns
- PR #2337 Add Java support for slicing a ColumnVector
- PR #2049 Implemented merge functionality
- PR #2368 Full cudf+dask Parquet Support
- PR #2380 New cudf::is_sorted checks whether cudf::table is sorted
- PR #2356 Java column vector standard deviation support
- PR #2221 MultiIndex Full Indexing - Support iloc and wildcards for loc
- PR #2429 Java column vector: added support for getting length of strings in a ColumnVector 
- PR #2415 Revamp `value_counts` to use groupby count series of any type
- PR #2446 Add __array_function__ for index
- PR #2437 ORC reader: Add 'use_np_dtypes' option
- PR #2382 Add CategoricalAccessor add, remove, rename, and ordering methods
- PR #2449 Java column vector: added support for getting byte count of strings in a ColumnVector 
- PR #2489 Add drop argument to set_index
- PR #2491 Add Java bindings for ORC reader 'use_np_dtypes' option
- PR #2213 Support s/ms/us/ns DatetimeColumn time unit resolutions

## Improvements

- PR #2103 Move old `column` and `bitmask` files into `legacy/` directory
- PR #2109 added name to Python column classes
- PR #1947 Cleanup serialization code
- PR #2125 More aggregate in java API
- PR #2127 Add in java Scalar tests
- PR #2088 Refactor of Python groupby code
- PR #2130 Java serialization and deserialization of tables.
- PR #2131 Chunk rows logic added to csv_writer
- PR #2129 Add functions in the Java API to support nullable column filtering
- PR #2165 made changes to get_dummies api for it to be available in MethodCache
- PR #2184 handle remote orc files for dask-cudf
- PR #2186 Add `getitem` and `getattr` style access to Rolling objects
- PR #2168 Use cudf.Column for CategoricalColumn's categories instead of a tuple
- PR #2193 Added more docuemtnation to `type_dispatcher` for specializing dispatched functors
- PR #2197 CSV Writer: Expose `chunksize` as a parameter for `to_csv`
- PR #2199 Better java support for appending strings
- PR #2176 Added column dtype support for datetime, int8, int16 to csv_writer
- PR #2209 Matching `get_dummies` & `select_dtypes` behavior to pandas
- PR #2217 Updated Java bindings to use the new groupby API
- PR #2214 DOC: Update doc instructions to build/install `cudf` and `dask-cudf`
- PR #1993 Add iterator driven reduction for mean, var, std
- PR #2220 Update Java bindings for reduction rename
- PR #2224 implement isna, isnull, notna as dataframe functions
- PR #2232 Move CodeCov upload from build script to Jenkins
- PR #2236 Implement drop_duplicates for Series
- PR #2225 refactor to use libcudf for gathering columns in dataframes
- PR #2300 Create separate dask codeowners for dask-cudf codebase
- PR #2309 Java readers: remove redundant copy of result pointers
- PR #2307 Add `black` and `isort` to style checker script
- PR #2345 Restore removal of old groupby implementation
- PR #2342 Improve `astype()` to operate all ways
- PR #2329 using libcudf cudf::copy for column deep copy
- PR #2344 Add docs on how code formatting works for contributors
- PR #2353 Bump Arrow and Dask versions
- PR #2377 Replace `standard_python_slice` with just `slice.indices()`
- PR #2373 cudf.DataFrame enchancements & Series.values support
- PR #2392 Remove dlpack submodule; make cuDF's Cython API externally accessible
- PR #2430 Updated Java bindings to use the new unary API
- PR #2406 Moved all existing `table` related files to a `legacy/` directory
- PR #2350 Performance related changes to get_dummies
- PR #2420 Remove `cudautils.astype` and replace with `typecast.apply_cast`
- PR #2456 Small improvement to typecast utility
- PR #2458 Fix handling of thirdparty packages in `isort` config
- PR #2459 IO Readers: Consolidate all readers to use `datasource` class
<<<<<<< HEAD
- PR ##2484 Enabled building libcudf as a static library
=======
- PR #2475 Exposed type_dispatcher.hpp, nvcategory_util.hpp and wrapper_types.hpp in the include folder
>>>>>>> d750065f
- PR #2453 Streamline CUDA_REL environment variable
- PR #2483 Bundle Boost filesystem dependency in the Java jar
- PR #2486 Java API hash functions
- PR #2481 Adds the ignore_null_keys option to the java api
- PR #2490 Java api: support multiple aggregates for the same column


## Bug Fixes

- PR #2086 Fixed quantile api behavior mismatch in series & dataframe
- PR #2128 Add offset param to host buffer readers in java API.
- PR #2145 Work around binops validity checks for java 
- PR #2146 Work around unary_math validity checks for java
- PR #2151 Fixes bug in cudf::copy_range where null_count was invalid
- PR #2139 matching to pandas describe behavior & fixing nan values issue
- PR #2161 Implicitly convert unsigned to signed integer types in binops
- PR #2154 CSV Reader: Fix bools misdetected as strings dtype
- PR #2178 Fix bug in rolling bindings where a view of an ephemeral column was being taken
- PR #2180 Fix issue with isort reordering `importorskip` below imports depending on them
- PR #2187 fix to honor dtype when numpy arrays are passed to columnops.as_column
- PR #2190 Fix issue in astype conversion of string column to 'str'
- PR #2208 Fix issue with calling `head()` on one row dataframe
- PR #2229 Propagate exceptions from Cython cdef functions
- PR #2234 Fix issue with local build script not properly building
- PR #2223 Fix CUDA invalid configuration errors reported after loading small compressed ORC files
- PR #2162 Setting is_unique and is_monotonic-related attributes
- PR #2244 Fix ORC RLEv2 delta mode decoding with nonzero residual delta width
- PR #2297 Work around `var/std` unsupported only at debug build
- PR #2302 Fixed java serialization corner case
- PR #2355 Handle float16 in binary operations
- PR #2311 Fix copy behaviour for GenericIndex
- PR #2349 Fix issues with String filter in java API
- PR #2323 Fix groupby on categoricals
- PR #2328 Ensure order is preserved in CategoricalAccessor._set_categories
- PR #2202 Fix issue with unary ops mishandling empty input
- PR #2326 Fix for bug in DLPack when reading multiple columns
- PR #2324 Fix cudf Docker build
- PR #2325 Fix ORC RLEv2 patched base mode decoding with nonzero patch width
- PR #2235 Fix get_dummies to be compatible with dask
- PR #2332 Zero initialize gdf_dtype_extra_info
- PR #2355 Handle float16 in binary operations
- PR #2360 Fix missing dtype handling in cudf.Series & columnops.as_column
- PR #2364 Fix quantile api and other trivial issues around it
- PR #2361 Fixed issue with `codes` of CategoricalIndex
- PR #2357 Fixed inconsistent type of index created with from_pandas vs direct construction
- PR #2389 Fixed Rolling __getattr__ and __getitem__ for offset based windows
- PR #2402 Fixed bug in valid mask computation in cudf::copy_if (apply_boolean_mask)
- PR #2401 Fix to a scalar datetime(of type Days) issue
- PR #2386 Correctly allocate output valids in groupby
- PR #2411 Fixed failures on binary op on single element string column
- PR #2422 Fix Pandas logical binary operation incompatibilites
- PR #2447 Fix CodeCov posting build statuses temporarily
- PR #2450 Fix erroneous null handling in `cudf.DataFrame`'s `apply_rows`
- PR #2470 Fix issues with empty strings and string categories (Java)
- PR #2471 Fix String Column Validity.
- PR #2481 Fix java validity buffer serialization
- PR #2485 Updated bytes calculation to use size_t to avoid overflow in column concat
- PR #2461 Fix groupby multiple aggregations same column


# cuDF 0.8.0 (27 June 2019)

## New Features

- PR #1524 Add GPU-accelerated JSON Lines parser with limited feature set
- PR #1569 Add support for Json objects to the JSON Lines reader
- PR #1622 Add Series.loc
- PR #1654 Add cudf::apply_boolean_mask: faster replacement for gdf_apply_stencil
- PR #1487 cython gather/scatter
- PR #1310 Implemented the slice/split functionality.
- PR #1630 Add Python layer to the GPU-accelerated JSON reader
- PR #1745 Add rounding of numeric columns via Numba
- PR #1772 JSON reader: add support for BytesIO and StringIO input
- PR #1527 Support GDF_BOOL8 in readers and writers
- PR #1819 Logical operators (AND, OR, NOT) for libcudf and cuDF
- PR #1813 ORC Reader: Add support for stripe selection
- PR #1828 JSON Reader: add suport for bool8 columns
- PR #1833 Add column iterator with/without nulls
- PR #1665 Add the point-in-polygon GIS function
- PR #1863 Series and Dataframe methods for all and any
- PR #1908 cudf::copy_range and cudf::fill for copying/assigning an index or range to a constant
- PR #1921 Add additional formats for typecasting to/from strings
- PR #1807 Add Series.dropna()
- PR #1987 Allow user defined functions in the form of ptx code to be passed to binops
- PR #1948 Add operator functions like `Series.add()` to DataFrame and Series
- PR #1954 Add skip test argument to GPU build script
- PR #2018 Add bindings for new groupby C++ API
- PR #1984 Add rolling window operations Series.rolling() and DataFrame.rolling()
- PR #1542 Python method and bindings for to_csv
- PR #1995 Add Java API
- PR #1998 Add google benchmark to cudf
- PR #1845 Add cudf::drop_duplicates, DataFrame.drop_duplicates
- PR #1652 Added `Series.where()` feature 
- PR #2074 Java Aggregates, logical ops, and better RMM support 
- PR #2140 Add a `cudf::transform` function

## Improvements

- PR #1538 Replacing LesserRTTI with inequality_comparator
- PR #1703 C++: Added non-aggregating `insert` to `concurrent_unordered_map` with specializations to store pairs with a single atomicCAS when possible.
- PR #1422 C++: Added a RAII wrapper for CUDA streams
- PR #1701 Added `unique` method for stringColumns
- PR #1713 Add documentation for Dask-XGBoost
- PR #1666 CSV Reader: Improve performance for files with large number of columns
- PR #1725 Enable the ability to use a single column groupby as its own index
- PR #1759 Add an example showing simultaneous rolling averages to `apply_grouped` documentation
- PR #1746 C++: Remove unused code: `windowed_ops.cu`, `sorting.cu`, `hash_ops.cu`
- PR #1748 C++: Add `bool` nullability flag to `device_table` row operators
- PR #1764 Improve Numerical column: `mean_var` and `mean`
- PR #1767 Speed up Python unit tests
- PR #1770 Added build.sh script, updated CI scripts and documentation
- PR #1739 ORC Reader: Add more pytest coverage
- PR #1696 Added null support in `Series.replace()`.
- PR #1390 Added some basic utility functions for `gdf_column`'s
- PR #1791 Added general column comparison code for testing
- PR #1795 Add printing of git submodule info to `print_env.sh`
- PR #1796 Removing old sort based group by code and gdf_filter
- PR #1811 Added funtions for copying/allocating `cudf::table`s
- PR #1838 Improve columnops.column_empty so that it returns typed columns instead of a generic Column
- PR #1890 Add utils.get_dummies- a pandas-like wrapper around one_hot-encoding
- PR #1823 CSV Reader: default the column type to string for empty dataframes
- PR #1827 Create bindings for scalar-vector binops, and update one_hot_encoding to use them
- PR #1817 Operators now support different sized dataframes as long as they don't share different sized columns
- PR #1855 Transition replace_nulls to new C++ API and update corresponding Cython/Python code
- PR #1858 Add `std::initializer_list` constructor to `column_wrapper`
- PR #1846 C++ type-erased gdf_equal_columns test util; fix gdf_equal_columns logic error
- PR #1390 Added some basic utility functions for `gdf_column`s
- PR #1391 Tidy up bit-resolution-operation and bitmask class code
- PR #1882 Add iloc functionality to MultiIndex dataframes
- PR #1884 Rolling windows: general enhancements and better coverage for unit tests
- PR #1886 support GDF_STRING_CATEGORY columns in apply_boolean_mask, drop_nulls and other libcudf functions
- PR #1896 Improve performance of groupby with levels specified in dask-cudf
- PR #1915 Improve iloc performance for non-contiguous row selection
- PR #1859 Convert read_json into a C++ API
- PR #1919 Rename libcudf namespace gdf to namespace cudf
- PR #1850 Support left_on and right_on for DataFrame merge operator
- PR #1930 Specialize constructor for `cudf::bool8` to cast argument to `bool`
- PR #1938 Add default constructor for `column_wrapper`
- PR #1930 Specialize constructor for `cudf::bool8` to cast argument to `bool`
- PR #1952 consolidate libcudf public API headers in include/cudf
- PR #1949 Improved selection with boolmask using libcudf `apply_boolean_mask`
- PR #1956 Add support for nulls in `query()`
- PR #1973 Update `std::tuple` to `std::pair` in top-most libcudf APIs and C++ transition guide
- PR #1981 Convert read_csv into a C++ API
- PR #1868 ORC Reader: Support row index for speed up on small/medium datasets
- PR #1964 Added support for list-like types in Series.str.cat
- PR #2005 Use HTML5 details tag in bug report issue template
- PR #2003 Removed few redundant unit-tests from test_string.py::test_string_cat
- PR #1944 Groupby design improvements
- PR #2017 Convert `read_orc()` into a C++ API
- PR #2011 Convert `read_parquet()` into a C++ API
- PR #1756 Add documentation "10 Minutes to cuDF and dask_cuDF"
- PR #2034 Adding support for string columns concatenation using "add" binary operator
- PR #2042 Replace old "10 Minutes" guide with new guide for docs build process
- PR #2036 Make library of common test utils to speed up tests compilation
- PR #2022 Facilitating get_dummies to be a high level api too
- PR #2050 Namespace IO readers and add back free-form `read_xxx` functions
- PR #2104 Add a functional ``sort=`` keyword argument to groupby
- PR #2108 Add `find_and_replace` for StringColumn for replacing single values

## Bug Fixes

- PR #1465 Fix for test_orc.py and test_sparse_df.py test failures
- PR #1583 Fix underlying issue in `as_index()` that was causing `Series.quantile()` to fail
- PR #1680 Add errors= keyword to drop() to fix cudf-dask bug
- PR #1651 Fix `query` function on empty dataframe
- PR #1616 Fix CategoricalColumn to access categories by index instead of iteration
- PR #1660 Fix bug in `loc` when indexing with a column name (a string)
- PR #1683 ORC reader: fix timestamp conversion to UTC
- PR #1613 Improve CategoricalColumn.fillna(-1) performance
- PR #1642 Fix failure of CSV_TEST gdf_csv_test.SkiprowsNrows on multiuser systems
- PR #1709 Fix handling of `datetime64[ms]` in `dataframe.select_dtypes`
- PR #1704 CSV Reader: Add support for the plus sign in number fields
- PR #1687 CSV reader: return an empty dataframe for zero size input
- PR #1757 Concatenating columns with null columns
- PR #1755 Add col_level keyword argument to melt
- PR #1758 Fix df.set_index() when setting index from an empty column
- PR #1749 ORC reader: fix long strings of NULL values resulting in incorrect data
- PR #1742 Parquet Reader: Fix index column name to match PANDAS compat
- PR #1782 Update libcudf doc version
- PR #1783 Update conda dependencies
- PR #1786 Maintain the original series name in series.unique output
- PR #1760 CSV Reader: fix segfault when dtype list only includes columns from usecols list
- PR #1831 build.sh: Assuming python is in PATH instead of using PYTHON env var
- PR #1839 Raise an error instead of segfaulting when transposing a DataFrame with StringColumns
- PR #1840 Retain index correctly during merge left_on right_on
- PR #1825 cuDF: Multiaggregation Groupby Failures
- PR #1789 CSV Reader: Fix missing support for specifying `int8` and `int16` dtypes
- PR #1857 Cython Bindings: Handle `bool` columns while calling `column_view_from_NDArrays`
- PR #1849 Allow DataFrame support methods to pass arguments to the methods
- PR #1847 Fixed #1375 by moving the nvstring check into the wrapper function
- PR #1864 Fixing cudf reduction for POWER platform
- PR #1869 Parquet reader: fix Dask timestamps not matching with Pandas (convert to milliseconds)
- PR #1876 add dtype=bool for `any`, `all` to treat integer column correctly
- PR #1875 CSV reader: take NaN values into account in dtype detection
- PR #1873 Add column dtype checking for the all/any methods
- PR #1902 Bug with string iteration in _apply_basic_agg
- PR #1887 Fix for initialization issue in pq_read_arg,orc_read_arg
- PR #1867 JSON reader: add support for null/empty fields, including the 'null' literal
- PR #1891 Fix bug #1750 in string column comparison
- PR #1909 Support of `to_pandas()` of boolean series with null values
- PR #1923 Use prefix removal when two aggs are called on a SeriesGroupBy
- PR #1914 Zero initialize gdf_column local variables
- PR #1959 Add support for comparing boolean Series to scalar
- PR #1966 Ignore index fix in series append
- PR #1967 Compute index __sizeof__ only once for DataFrame __sizeof__
- PR #1977 Support CUDA installation in default system directories
- PR #1982 Fixes incorrect index name after join operation
- PR #1985 Implement `GDF_PYMOD`, a special modulo that follows python's sign rules
- PR #1991 Parquet reader: fix decoding of NULLs
- PR #1990 Fixes a rendering bug in the `apply_grouped` documentation
- PR #1978 Fix for values being filled in an empty dataframe
- PR #2001 Correctly create MultiColumn from Pandas MultiColumn
- PR #2006 Handle empty dataframe groupby construction for dask
- PR #1965 Parquet Reader: Fix duplicate index column when it's already in `use_cols`
- PR #2033 Add pip to conda environment files to fix warning
- PR #2028 CSV Reader: Fix reading of uncompressed files without a recognized file extension
- PR #2073 Fix an issue when gathering columns with NVCategory and nulls
- PR #2053 cudf::apply_boolean_mask return empty column for empty boolean mask
- PR #2066 exclude `IteratorTest.mean_var_output` test from debug build
- PR #2069 Fix JNI code to use read_csv and read_parquet APIs
- PR #2071 Fix bug with unfound transitive dependencies for GTests in Ubuntu 18.04
- PR #2089 Configure Sphinx to render params correctly
- PR #2091 Fix another bug with unfound transitive dependencies for `cudftestutils` in Ubuntu 18.04
- PR #2115 Just apply `--disable-new-dtags` instead of trying to define all the transitive dependencies
- PR #2106 Fix errors in JitCache tests caused by sharing of device memory between processes
- PR #2120 Fix errors in JitCache tests caused by running multiple threads on the same data
- PR #2102 Fix memory leak in groupby
- PR #2113 fixed typo in to_csv code example


# cudf 0.7.2 (16 May 2019)

## New Features

- PR #1735 Added overload for atomicAdd on int64. Streamlined implementation of custom atomic overloads.
- PR #1741 Add MultiIndex concatenation

## Bug Fixes

- PR #1718 Fix issue with SeriesGroupBy MultiIndex in dask-cudf
- PR #1734 Python: fix performance regression for groupby count() aggregations
- PR #1768 Cython: fix handling read only schema buffers in gpuarrow reader


# cudf 0.7.1 (11 May 2019)

## New Features

- PR #1702 Lazy load MultiIndex to return groupby performance to near optimal.

## Bug Fixes

- PR #1708 Fix handling of `datetime64[ms]` in `dataframe.select_dtypes`


# cuDF 0.7.0 (10 May 2019)

## New Features

- PR #982 Implement gdf_group_by_without_aggregations and gdf_unique_indices functions
- PR #1142 Add `GDF_BOOL` column type
- PR #1194 Implement overloads for CUDA atomic operations
- PR #1292 Implemented Bitwise binary ops AND, OR, XOR (&, |, ^)
- PR #1235 Add GPU-accelerated Parquet Reader
- PR #1335 Added local_dict arg in `DataFrame.query()`.
- PR #1282 Add Series and DataFrame.describe()
- PR #1356 Rolling windows
- PR #1381 Add DataFrame._get_numeric_data
- PR #1388 Add CODEOWNERS file to auto-request reviews based on where changes are made
- PR #1396 Add DataFrame.drop method
- PR #1413 Add DataFrame.melt method
- PR #1412 Add DataFrame.pop()
- PR #1419 Initial CSV writer function
- PR #1441 Add Series level cumulative ops (cumsum, cummin, cummax, cumprod)
- PR #1420 Add script to build and test on a local gpuCI image
- PR #1440 Add DatetimeColumn.min(), DatetimeColumn.max()
- PR #1455 Add Series.Shift via Numba kernel
- PR #1441 Add Series level cumulative ops (cumsum, cummin, cummax, cumprod)
- PR #1461 Add Python coverage test to gpu build
- PR #1445 Parquet Reader: Add selective reading of rows and row group
- PR #1532 Parquet Reader: Add support for INT96 timestamps
- PR #1516 Add Series and DataFrame.ndim
- PR #1556 Add libcudf C++ transition guide
- PR #1466 Add GPU-accelerated ORC Reader
- PR #1565 Add build script for nightly doc builds
- PR #1508 Add Series isna, isnull, and notna
- PR #1456 Add Series.diff() via Numba kernel
- PR #1588 Add Index `astype` typecasting
- PR #1301 MultiIndex support
- PR #1599 Level keyword supported in groupby
- PR #929 Add support operations to dataframe
- PR #1609 Groupby accept list of Series
- PR #1658 Support `group_keys=True` keyword in groupby method

## Improvements

- PR #1531 Refactor closures as private functions in gpuarrow
- PR #1404 Parquet reader page data decoding speedup
- PR #1076 Use `type_dispatcher` in join, quantiles, filter, segmented sort, radix sort and hash_groupby
- PR #1202 Simplify README.md
- PR #1149 CSV Reader: Change convertStrToValue() functions to `__device__` only
- PR #1238 Improve performance of the CUDA trie used in the CSV reader
- PR #1245 Use file cache for JIT kernels
- PR #1278 Update CONTRIBUTING for new conda environment yml naming conventions
- PR #1163 Refactored UnaryOps. Reduced API to two functions: `gdf_unary_math` and `gdf_cast`. Added `abs`, `-`, and `~` ops. Changed bindings to Cython
- PR #1284 Update docs version
- PR #1287 add exclude argument to cudf.select_dtype function
- PR #1286 Refactor some of the CSV Reader kernels into generic utility functions
- PR #1291 fillna in `Series.to_gpu_array()` and `Series.to_array()` can accept the scalar too now.
- PR #1005 generic `reduction` and `scan` support
- PR #1349 Replace modernGPU sort join with thrust.
- PR #1363 Add a dataframe.mean(...) that raises NotImplementedError to satisfy `dask.dataframe.utils.is_dataframe_like`
- PR #1319 CSV Reader: Use column wrapper for gdf_column output alloc/dealloc
- PR #1376 Change series quantile default to linear
- PR #1399 Replace CFFI bindings for NVTX functions with Cython bindings
- PR #1389 Refactored `set_null_count()`
- PR #1386 Added macros `GDF_TRY()`, `CUDF_TRY()` and `ASSERT_CUDF_SUCCEEDED()`
- PR #1435 Rework CMake and conda recipes to depend on installed libraries
- PR #1391 Tidy up bit-resolution-operation and bitmask class code
- PR #1439 Add cmake variable to enable compiling CUDA code with -lineinfo
- PR #1462 Add ability to read parquet files from arrow::io::RandomAccessFile
- PR #1453 Convert CSV Reader CFFI to Cython
- PR #1479 Convert Parquet Reader CFFI to Cython
- PR #1397 Add a utility function for producing an overflow-safe kernel launch grid configuration
- PR #1382 Add GPU parsing of nested brackets to cuIO parsing utilities
- PR #1481 Add cudf::table constructor to allocate a set of `gdf_column`s
- PR #1484 Convert GroupBy CFFI to Cython
- PR #1463 Allow and default melt keyword argument var_name to be None
- PR #1486 Parquet Reader: Use device_buffer rather than device_ptr
- PR #1525 Add cudatoolkit conda dependency
- PR #1520 Renamed `src/dataframe` to `src/table` and moved `table.hpp`. Made `types.hpp` to be type declarations only.
- PR #1492 Convert transpose CFFI to Cython
- PR #1495 Convert binary and unary ops CFFI to Cython
- PR #1503 Convert sorting and hashing ops CFFI to Cython
- PR #1522 Use latest release version in update-version CI script
- PR #1533 Remove stale join CFFI, fix memory leaks in join Cython
- PR #1521 Added `row_bitmask` to compute bitmask for rows of a table. Merged `valids_ops.cu` and `bitmask_ops.cu`
- PR #1553 Overload `hash_row` to avoid using intial hash values. Updated `gdf_hash` to select between overloads
- PR #1585 Updated `cudf::table` to maintain own copy of wrapped `gdf_column*`s
- PR #1559 Add `except +` to all Cython function definitions to catch C++ exceptions properly
- PR #1617 `has_nulls` and `column_dtypes` for `cudf::table`
- PR #1590 Remove CFFI from the build / install process entirely
- PR #1536 Convert gpuarrow CFFI to Cython
- PR #1655 Add `Column._pointer` as a way to access underlying `gdf_column*` of a `Column`
- PR #1655 Update readme conda install instructions for cudf version 0.6 and 0.7


## Bug Fixes

- PR #1233 Fix dtypes issue while adding the column to `str` dataframe.
- PR #1254 CSV Reader: fix data type detection for floating-point numbers in scientific notation
- PR #1289 Fix looping over each value instead of each category in concatenation
- PR #1293 Fix Inaccurate error message in join.pyx
- PR #1308 Add atomicCAS overload for `int8_t`, `int16_t`
- PR #1317 Fix catch polymorphic exception by reference in ipc.cu
- PR #1325 Fix dtype of null bitmasks to int8
- PR #1326 Update build documentation to use -DCMAKE_CXX11_ABI=ON
- PR #1334 Add "na_position" argument to CategoricalColumn sort_by_values
- PR #1321 Fix out of bounds warning when checking Bzip2 header
- PR #1359 Add atomicAnd/Or/Xor for integers
- PR #1354 Fix `fillna()` behaviour when replacing values with different dtypes
- PR #1347 Fixed core dump issue while passing dict_dtypes without column names in `cudf.read_csv()`
- PR #1379 Fixed build failure caused due to error: 'col_dtype' may be used uninitialized
- PR #1392 Update cudf Dockerfile and package_versions.sh
- PR #1385 Added INT8 type to `_schema_to_dtype` for use in GpuArrowReader
- PR #1393 Fixed a bug in `gdf_count_nonzero_mask()` for the case of 0 bits to count
- PR #1395 Update CONTRIBUTING to use the environment variable CUDF_HOME
- PR #1416 Fix bug at gdf_quantile_exact and gdf_quantile_appox
- PR #1421 Fix remove creation of series multiple times during `add_column()`
- PR #1405 CSV Reader: Fix memory leaks on read_csv() failure
- PR #1328 Fix CategoricalColumn to_arrow() null mask
- PR #1433 Fix NVStrings/categories includes
- PR #1432 Update NVStrings to 0.7.* to coincide with 0.7 development
- PR #1483 Modify CSV reader to avoid cropping blank quoted characters in non-string fields
- PR #1446 Merge 1275 hotfix from master into branch-0.7
- PR #1447 Fix legacy groupby apply docstring
- PR #1451 Fix hash join estimated result size is not correct
- PR #1454 Fix local build script improperly change directory permissions
- PR #1490 Require Dask 1.1.0+ for `is_dataframe_like` test or skip otherwise.
- PR #1491 Use more specific directories & groups in CODEOWNERS
- PR #1497 Fix Thrust issue on CentOS caused by missing default constructor of host_vector elements
- PR #1498 Add missing include guard to device_atomics.cuh and separated DEVICE_ATOMICS_TEST
- PR #1506 Fix csv-write call to updated NVStrings method
- PR #1510 Added nvstrings `fillna()` function
- PR #1507 Parquet Reader: Default string data to GDF_STRING
- PR #1535 Fix doc issue to ensure correct labelling of cudf.series
- PR #1537 Fix `undefined reference` link error in HashPartitionTest
- PR #1548 Fix ci/local/build.sh README from using an incorrect image example
- PR #1551 CSV Reader: Fix integer column name indexing
- PR #1586 Fix broken `scalar_wrapper::operator==`
- PR #1591 ORC/Parquet Reader: Fix missing import for FileNotFoundError exception
- PR #1573 Parquet Reader: Fix crash due to clash with ORC reader datasource
- PR #1607 Revert change of `column.to_dense_buffer` always return by copy for performance concerns
- PR #1618 ORC reader: fix assert & data output when nrows/skiprows isn't aligned to stripe boundaries
- PR #1631 Fix failure of TYPES_TEST on some gcc-7 based systems.
- PR #1641 CSV Reader: Fix skip_blank_lines behavior with Windows line terminators (\r\n)
- PR #1648 ORC reader: fix non-deterministic output when skiprows is non-zero
- PR #1676 Fix groupby `as_index` behaviour with `MultiIndex`
- PR #1659 Fix bug caused by empty groupbys and multiindex slicing throwing exceptions
- PR #1656 Correct Groupby failure in dask when un-aggregable columns are left in dataframe.
- PR #1689 Fix groupby performance regression
- PR #1694 Add Cython as a runtime dependency since it's required in `setup.py`


# cuDF 0.6.1 (25 Mar 2019)

## Bug Fixes

- PR #1275 Fix CentOS exception in DataFrame.hash_partition from using value "returned" by a void function


# cuDF 0.6.0 (22 Mar 2019)

## New Features

- PR #760 Raise `FileNotFoundError` instead of `GDF_FILE_ERROR` in `read_csv` if the file does not exist
- PR #539 Add Python bindings for replace function
- PR #823 Add Doxygen configuration to enable building HTML documentation for libcudf C/C++ API
- PR #807 CSV Reader: Add byte_range parameter to specify the range in the input file to be read
- PR #857 Add Tail method for Series/DataFrame and update Head method to use iloc
- PR #858 Add series feature hashing support
- PR #871 CSV Reader: Add support for NA values, including user specified strings
- PR #893 Adds PyArrow based parquet readers / writers to Python, fix category dtype handling, fix arrow ingest buffer size issues
- PR #867 CSV Reader: Add support for ignoring blank lines and comment lines
- PR #887 Add Series digitize method
- PR #895 Add Series groupby
- PR #898 Add DataFrame.groupby(level=0) support
- PR #920 Add feather, JSON, HDF5 readers / writers from PyArrow / Pandas
- PR #888 CSV Reader: Add prefix parameter for column names, used when parsing without a header
- PR #913 Add DLPack support: convert between cuDF DataFrame and DLTensor
- PR #939 Add ORC reader from PyArrow
- PR #918 Add Series.groupby(level=0) support
- PR #906 Add binary and comparison ops to DataFrame
- PR #958 Support unary and binary ops on indexes
- PR #964 Add `rename` method to `DataFrame`, `Series`, and `Index`
- PR #985 Add `Series.to_frame` method
- PR #985 Add `drop=` keyword to reset_index method
- PR #994 Remove references to pygdf
- PR #990 Add external series groupby support
- PR #988 Add top-level merge function to cuDF
- PR #992 Add comparison binaryops to DateTime columns
- PR #996 Replace relative path imports with absolute paths in tests
- PR #995 CSV Reader: Add index_col parameter to specify the column name or index to be used as row labels
- PR #1004 Add `from_gpu_matrix` method to DataFrame
- PR #997 Add property index setter
- PR #1007 Replace relative path imports with absolute paths in cudf
- PR #1013 select columns with df.columns
- PR #1016 Rename Series.unique_count() to nunique() to match pandas API
- PR #947 Prefixsum to handle nulls and float types
- PR #1029 Remove rest of relative path imports
- PR #1021 Add filtered selection with assignment for Dataframes
- PR #872 Adding NVCategory support to cudf apis
- PR #1052 Add left/right_index and left/right_on keywords to merge
- PR #1091 Add `indicator=` and `suffixes=` keywords to merge
- PR #1107 Add unsupported keywords to Series.fillna
- PR #1032 Add string support to cuDF python
- PR #1136 Removed `gdf_concat`
- PR #1153 Added function for getting the padded allocation size for valid bitmask
- PR #1148 Add cudf.sqrt for dataframes and Series
- PR #1159 Add Python bindings for libcudf dlpack functions
- PR #1155 Add __array_ufunc__ for DataFrame and Series for sqrt
- PR #1168 to_frame for series accepts a name argument


## Improvements

- PR #1218 Add dask-cudf page to API docs
- PR #892 Add support for heterogeneous types in binary ops with JIT
- PR #730 Improve performance of `gdf_table` constructor
- PR #561 Add Doxygen style comments to Join CUDA functions
- PR #813 unified libcudf API functions by replacing gpu_ with gdf_
- PR #822 Add support for `__cuda_array_interface__` for ingest
- PR #756 Consolidate common helper functions from unordered map and multimap
- PR #753 Improve performance of groupby sum and average, especially for cases with few groups.
- PR #836 Add ingest support for arrow chunked arrays in Column, Series, DataFrame creation
- PR #763 Format doxygen comments for csv_read_arg struct
- PR #532 CSV Reader: Use type dispatcher instead of switch block
- PR #694 Unit test utilities improvements
- PR #878 Add better indexing to Groupby
- PR #554 Add `empty` method and `is_monotonic` attribute to `Index`
- PR #1040 Fixed up Doxygen comment tags
- PR #909 CSV Reader: Avoid host->device->host copy for header row data
- PR #916 Improved unit testing and error checking for `gdf_column_concat`
- PR #941 Replace `numpy` call in `Series.hash_encode` with `numba`
- PR #942 Added increment/decrement operators for wrapper types
- PR #943 Updated `count_nonzero_mask` to return `num_rows` when the mask is null
- PR #952 Added trait to map C++ type to `gdf_dtype`
- PR #966 Updated RMM submodule.
- PR #998 Add IO reader/writer modules to API docs, fix for missing cudf.Series docs
- PR #1017 concatenate along columns for Series and DataFrames
- PR #1002 Support indexing a dataframe with another boolean dataframe
- PR #1018 Better concatenation for Series and Dataframes
- PR #1036 Use Numpydoc style docstrings
- PR #1047 Adding gdf_dtype_extra_info to gdf_column_view_augmented
- PR #1054 Added default ctor to SerialTrieNode to overcome Thrust issue in CentOS7 + CUDA10
- PR #1024 CSV Reader: Add support for hexadecimal integers in integral-type columns
- PR #1033 Update `fillna()` to use libcudf function `gdf_replace_nulls`
- PR #1066 Added inplace assignment for columns and select_dtypes for dataframes
- PR #1026 CSV Reader: Change the meaning and type of the quoting parameter to match Pandas
- PR #1100 Adds `CUDF_EXPECTS` error-checking macro
- PR #1092 Fix select_dtype docstring
- PR #1111 Added cudf::table
- PR #1108 Sorting for datetime columns
- PR #1120 Return a `Series` (not a `Column`) from `Series.cat.set_categories()`
- PR #1128 CSV Reader: The last data row does not need to be line terminated
- PR #1183 Bump Arrow version to 0.12.1
- PR #1208 Default to CXX11_ABI=ON
- PR #1252 Fix NVStrings dependencies for cuda 9.2 and 10.0
- PR #2037 Optimize the existing `gather` and `scatter` routines in `libcudf`

## Bug Fixes

- PR #821 Fix flake8 issues revealed by flake8 update
- PR #808 Resolved renamed `d_columns_valids` variable name
- PR #820 CSV Reader: fix the issue where reader adds additional rows when file uses \r\n as a line terminator
- PR #780 CSV Reader: Fix scientific notation parsing and null values for empty quotes
- PR #815 CSV Reader: Fix data parsing when tabs are present in the input CSV file
- PR #850 Fix bug where left joins where the left df has 0 rows causes a crash
- PR #861 Fix memory leak by preserving the boolean mask index
- PR #875 Handle unnamed indexes in to/from arrow functions
- PR #877 Fix ingest of 1 row arrow tables in from arrow function
- PR #876 Added missing `<type_traits>` include
- PR #889 Deleted test_rmm.py which has now moved to RMM repo
- PR #866 Merge v0.5.1 numpy ABI hotfix into 0.6
- PR #917 value_counts return int type on empty columns
- PR #611 Renamed `gdf_reduce_optimal_output_size()` -> `gdf_reduction_get_intermediate_output_size()`
- PR #923 fix index for negative slicing for cudf dataframe and series
- PR #927 CSV Reader: Fix category GDF_CATEGORY hashes not being computed properly
- PR #921 CSV Reader: Fix parsing errors with delim_whitespace, quotations in the header row, unnamed columns
- PR #933 Fix handling objects of all nulls in series creation
- PR #940 CSV Reader: Fix an issue where the last data row is missing when using byte_range
- PR #945 CSV Reader: Fix incorrect datetime64 when milliseconds or space separator are used
- PR #959 Groupby: Problem with column name lookup
- PR #950 Converting dataframe/recarry with non-contiguous arrays
- PR #963 CSV Reader: Fix another issue with missing data rows when using byte_range
- PR #999 Fix 0 sized kernel launches and empty sort_index exception
- PR #993 Fix dtype in selecting 0 rows from objects
- PR #1009 Fix performance regression in `to_pandas` method on DataFrame
- PR #1008 Remove custom dask communication approach
- PR #1001 CSV Reader: Fix a memory access error when reading a large (>2GB) file with date columns
- PR #1019 Binary Ops: Fix error when one input column has null mask but other doesn't
- PR #1014 CSV Reader: Fix false positives in bool value detection
- PR #1034 CSV Reader: Fix parsing floating point precision and leading zero exponents
- PR #1044 CSV Reader: Fix a segfault when byte range aligns with a page
- PR #1058 Added support for `DataFrame.loc[scalar]`
- PR #1060 Fix column creation with all valid nan values
- PR #1073 CSV Reader: Fix an issue where a column name includes the return character
- PR #1090 Updating Doxygen Comments
- PR #1080 Fix dtypes returned from loc / iloc because of lists
- PR #1102 CSV Reader: Minor fixes and memory usage improvements
- PR #1174: Fix release script typo
- PR #1137 Add prebuild script for CI
- PR #1118 Enhanced the `DataFrame.from_records()` feature
- PR #1129 Fix join performance with index parameter from using numpy array
- PR #1145 Issue with .agg call on multi-column dataframes
- PR #908 Some testing code cleanup
- PR #1167 Fix issue with null_count not being set after inplace fillna()
- PR #1184 Fix iloc performance regression
- PR #1185 Support left_on/right_on and also on=str in merge
- PR #1200 Fix allocating bitmasks with numba instead of rmm in allocate_mask function
- PR #1213 Fix bug with csv reader requesting subset of columns using wrong datatype
- PR #1223 gpuCI: Fix label on rapidsai channel on gpu build scripts
- PR #1242 Add explicit Thrust exec policy to fix NVCATEGORY_TEST segfault on some platforms
- PR #1246 Fix categorical tests that failed due to bad implicit type conversion
- PR #1255 Fix overwriting conda package main label uploads
- PR #1259 Add dlpack includes to pip build


# cuDF 0.5.1 (05 Feb 2019)

## Bug Fixes

- PR #842 Avoid using numpy via cimport to prevent ABI issues in Cython compilation


# cuDF 0.5.0 (28 Jan 2019)

## New Features

- PR #722 Add bzip2 decompression support to `read_csv()`
- PR #693 add ZLIB-based GZIP/ZIP support to `read_csv_strings()`
- PR #411 added null support to gdf_order_by (new API) and cudf_table::sort
- PR #525 Added GitHub Issue templates for bugs, documentation, new features, and questions
- PR #501 CSV Reader: Add support for user-specified decimal point and thousands separator to read_csv_strings()
- PR #455 CSV Reader: Add support for user-specified decimal point and thousands separator to read_csv()
- PR #439 add `DataFrame.drop` method similar to pandas
- PR #356 add `DataFrame.transpose` method and `DataFrame.T` property similar to pandas
- PR #505 CSV Reader: Add support for user-specified boolean values
- PR #350 Implemented Series replace function
- PR #490 Added print_env.sh script to gather relevant environment details when reporting cuDF issues
- PR #474 add ZLIB-based GZIP/ZIP support to `read_csv()`
- PR #547 Added melt similar to `pandas.melt()`
- PR #491 Add CI test script to check for updates to CHANGELOG.md in PRs
- PR #550 Add CI test script to check for style issues in PRs
- PR #558 Add CI scripts for cpu-based conda and gpu-based test builds
- PR #524 Add Boolean Indexing
- PR #564 Update python `sort_values` method to use updated libcudf `gdf_order_by` API
- PR #509 CSV Reader: Input CSV file can now be passed in as a text or a binary buffer
- PR #607 Add `__iter__` and iteritems to DataFrame class
- PR #643 added a new api gdf_replace_nulls that allows a user to replace nulls in a column

## Improvements

- PR #426 Removed sort-based groupby and refactored existing groupby APIs. Also improves C++/CUDA compile time.
- PR #461 Add `CUDF_HOME` variable in README.md to replace relative pathing.
- PR #472 RMM: Created centralized rmm::device_vector alias and rmm::exec_policy
- PR #500 Improved the concurrent hash map class to support partitioned (multi-pass) hash table building.
- PR #454 Improve CSV reader docs and examples
- PR #465 Added templated C++ API for RMM to avoid explicit cast to `void**`
- PR #513 `.gitignore` tweaks
- PR #521 Add `assert_eq` function for testing
- PR #502 Simplify Dockerfile for local dev, eliminate old conda/pip envs
- PR #549 Adds `-rdynamic` compiler flag to nvcc for Debug builds
- PR #472 RMM: Created centralized rmm::device_vector alias and rmm::exec_policy
- PR #577 Added external C++ API for scatter/gather functions
- PR #500 Improved the concurrent hash map class to support partitioned (multi-pass) hash table building
- PR #583 Updated `gdf_size_type` to `int`
- PR #500 Improved the concurrent hash map class to support partitioned (multi-pass) hash table building
- PR #617 Added .dockerignore file. Prevents adding stale cmake cache files to the docker container
- PR #658 Reduced `JOIN_TEST` time by isolating overflow test of hash table size computation
- PR #664 Added Debuging instructions to README
- PR #651 Remove noqa marks in `__init__.py` files
- PR #671 CSV Reader: uncompressed buffer input can be parsed without explicitly specifying compression as None
- PR #684 Make RMM a submodule
- PR #718 Ensure sum, product, min, max methods pandas compatibility on empty datasets
- PR #720 Refactored Index classes to make them more Pandas-like, added CategoricalIndex
- PR #749 Improve to_arrow and from_arrow Pandas compatibility
- PR #766 Remove TravisCI references, remove unused variables from CMake, fix ARROW_VERSION in Cmake
- PR #773 Add build-args back to Dockerfile and handle dependencies based on environment yml file
- PR #781 Move thirdparty submodules to root and symlink in /cpp
- PR #843 Fix broken cudf/python API examples, add new methods to the API index

## Bug Fixes

- PR #569 CSV Reader: Fix days being off-by-one when parsing some dates
- PR #531 CSV Reader: Fix incorrect parsing of quoted numbers
- PR #465 Added templated C++ API for RMM to avoid explicit cast to `void**`
- PR #473 Added missing <random> include
- PR #478 CSV Reader: Add api support for auto column detection, header, mangle_dupe_cols, usecols
- PR #495 Updated README to correct where cffi pytest should be executed
- PR #501 Fix the intermittent segfault caused by the `thousands` and `compression` parameters in the csv reader
- PR #502 Simplify Dockerfile for local dev, eliminate old conda/pip envs
- PR #512 fix bug for `on` parameter in `DataFrame.merge` to allow for None or single column name
- PR #511 Updated python/cudf/bindings/join.pyx to fix cudf merge printing out dtypes
- PR #513 `.gitignore` tweaks
- PR #521 Add `assert_eq` function for testing
- PR #537 Fix CMAKE_CUDA_STANDARD_REQURIED typo in CMakeLists.txt
- PR #447 Fix silent failure in initializing DataFrame from generator
- PR #545 Temporarily disable csv reader thousands test to prevent segfault (test re-enabled in PR #501)
- PR #559 Fix Assertion error while using `applymap` to change the output dtype
- PR #575 Update `print_env.sh` script to better handle missing commands
- PR #612 Prevent an exception from occuring with true division on integer series.
- PR #630 Fix deprecation warning for `pd.core.common.is_categorical_dtype`
- PR #622 Fix Series.append() behaviour when appending values with different numeric dtype
- PR #603 Fix error while creating an empty column using None.
- PR #673 Fix array of strings not being caught in from_pandas
- PR #644 Fix return type and column support of dataframe.quantile()
- PR #634 Fix create `DataFrame.from_pandas()` with numeric column names
- PR #654 Add resolution check for GDF_TIMESTAMP in Join
- PR #648 Enforce one-to-one copy required when using `numba>=0.42.0`
- PR #645 Fix cmake build type handling not setting debug options when CMAKE_BUILD_TYPE=="Debug"
- PR #669 Fix GIL deadlock when launching multiple python threads that make Cython calls
- PR #665 Reworked the hash map to add a way to report the destination partition for a key
- PR #670 CMAKE: Fix env include path taking precedence over libcudf source headers
- PR #674 Check for gdf supported column types
- PR #677 Fix 'gdf_csv_test_Dates' gtest failure due to missing nrows parameter
- PR #604 Fix the parsing errors while reading a csv file using `sep` instead of `delimiter`.
- PR #686 Fix converting nulls to NaT values when converting Series to Pandas/Numpy
- PR #689 CSV Reader: Fix behavior with skiprows+header to match pandas implementation
- PR #691 Fixes Join on empty input DFs
- PR #706 CSV Reader: Fix broken dtype inference when whitespace is in data
- PR #717 CSV reader: fix behavior when parsing a csv file with no data rows
- PR #724 CSV Reader: fix build issue due to parameter type mismatch in a std::max call
- PR #734 Prevents reading undefined memory in gpu_expand_mask_bits numba kernel
- PR #747 CSV Reader: fix an issue where CUDA allocations fail with some large input files
- PR #750 Fix race condition for handling NVStrings in CMake
- PR #719 Fix merge column ordering
- PR #770 Fix issue where RMM submodule pointed to wrong branch and pin other to correct branches
- PR #778 Fix hard coded ABI off setting
- PR #784 Update RMM submodule commit-ish and pip paths
- PR #794 Update `rmm::exec_policy` usage to fix segmentation faults when used as temprory allocator.
- PR #800 Point git submodules to branches of forks instead of exact commits


# cuDF 0.4.0 (05 Dec 2018)

## New Features

- PR #398 add pandas-compatible `DataFrame.shape()` and `Series.shape()`
- PR #394 New documentation feature "10 Minutes to cuDF"
- PR #361 CSV Reader: Add support for strings with delimiters

## Improvements

 - PR #436 Improvements for type_dispatcher and wrapper structs
 - PR #429 Add CHANGELOG.md (this file)
 - PR #266 use faster CUDA-accelerated DataFrame column/Series concatenation.
 - PR #379 new C++ `type_dispatcher` reduces code complexity in supporting many data types.
 - PR #349 Improve performance for creating columns from memoryview objects
 - PR #445 Update reductions to use type_dispatcher. Adds integer types support to sum_of_squares.
 - PR #448 Improve installation instructions in README.md
 - PR #456 Change default CMake build to Release, and added option for disabling compilation of tests

## Bug Fixes

 - PR #444 Fix csv_test CUDA too many resources requested fail.
 - PR #396 added missing output buffer in validity tests for groupbys.
 - PR #408 Dockerfile updates for source reorganization
 - PR #437 Add cffi to Dockerfile conda env, fixes "cannot import name 'librmm'"
 - PR #417 Fix `map_test` failure with CUDA 10
 - PR #414 Fix CMake installation include file paths
 - PR #418 Properly cast string dtypes to programmatic dtypes when instantiating columns
 - PR #427 Fix and tests for Concatenation illegal memory access with nulls


# cuDF 0.3.0 (23 Nov 2018)

## New Features

 - PR #336 CSV Reader string support

## Improvements

 - PR #354 source code refactored for better organization. CMake build system overhaul. Beginning of transition to Cython bindings.
 - PR #290 Add support for typecasting to/from datetime dtype
 - PR #323 Add handling pyarrow boolean arrays in input/out, add tests
 - PR #325 GDF_VALIDITY_UNSUPPORTED now returned for algorithms that don't support non-empty valid bitmasks
 - PR #381 Faster InputTooLarge Join test completes in ms rather than minutes.
 - PR #373 .gitignore improvements
 - PR #367 Doc cleanup & examples for DataFrame methods
 - PR #333 Add Rapids Memory Manager documentation
 - PR #321 Rapids Memory Manager adds file/line location logging and convenience macros
 - PR #334 Implement DataFrame `__copy__` and `__deepcopy__`
 - PR #271 Add NVTX ranges to pygdf
 - PR #311 Document system requirements for conda install

## Bug Fixes

 - PR #337 Retain index on `scale()` function
 - PR #344 Fix test failure due to PyArrow 0.11 Boolean handling
 - PR #364 Remove noexcept from managed_allocator;  CMakeLists fix for NVstrings
 - PR #357 Fix bug that made all series be considered booleans for indexing
 - PR #351 replace conda env configuration for developers
 - PRs #346 #360 Fix CSV reading of negative numbers
 - PR #342 Fix CMake to use conda-installed nvstrings
 - PR #341 Preserve categorical dtype after groupby aggregations
 - PR #315 ReadTheDocs build update to fix missing libcuda.so
 - PR #320 FIX out-of-bounds access error in reductions.cu
 - PR #319 Fix out-of-bounds memory access in libcudf count_valid_bits
 - PR #303 Fix printing empty dataframe


# cuDF 0.2.0 and cuDF 0.1.0

These were initial releases of cuDF based on previously separate pyGDF and libGDF libraries.<|MERGE_RESOLUTION|>--- conflicted
+++ resolved
@@ -83,11 +83,8 @@
 - PR #2456 Small improvement to typecast utility
 - PR #2458 Fix handling of thirdparty packages in `isort` config
 - PR #2459 IO Readers: Consolidate all readers to use `datasource` class
-<<<<<<< HEAD
-- PR ##2484 Enabled building libcudf as a static library
-=======
 - PR #2475 Exposed type_dispatcher.hpp, nvcategory_util.hpp and wrapper_types.hpp in the include folder
->>>>>>> d750065f
+- PR #2484 Enabled building libcudf as a static library
 - PR #2453 Streamline CUDA_REL environment variable
 - PR #2483 Bundle Boost filesystem dependency in the Java jar
 - PR #2486 Java API hash functions
