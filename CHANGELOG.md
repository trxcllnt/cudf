# cuDF 0.8.0 (Date TBD)

## New Features

- PR #1524 Add GPU-accelerated JSON Lines parser with limited feature set
- PR #1569 Add support for Json objects to the JSON Lines reader
- PR #1622 Add Series.loc
- PR #1654 Add cudf::apply_boolean_mask: faster replacement for gdf_apply_stencil
- PR #1487 cython gather/scatter
- PR #1310 Implemented the slice/split functionality.
- PR #1630 Add Python layer to the GPU-accelerated JSON reader
- PR #1745 Add rounding of numeric columns via Numba
- PR #1772 JSON reader: add support for BytesIO and StringIO input
- PR #1527 Support GDF_BOOL8 in readers and writers
- PR #1819 Logical operators (AND, OR, NOT) for libcudf and cuDF
- PR #1813 ORC Reader: Add support for stripe selection
- PR #1828 JSON Reader: add suport for bool8 columns
- PR #1665 Add the point-in-polygon GIS function
- PR #1863 Series and Dataframe methods for all and any

## Improvements
- PR #1538 Replacing LesserRTTI with inequality_comparator
- PR #1703 C++: Added non-aggregating `insert` to `concurrent_unordered_map` with specializations to store pairs with a single atomicCAS when possible.
- PR #1422 C++: Added a RAII wrapper for CUDA streams
- PR #1701 Added `unique` method for stringColumns
- PR #1713 Add documentation for Dask-XGBoost
- PR #1666 CSV Reader: Improve performance for files with large number of columns
- PR #1725 Enable the ability to use a single column groupby as its own index
- PR #1759 Add an example showing simultaneous rolling averages to `apply_grouped` documentation
- PR #1746 C++: Remove unused code: `windowed_ops.cu`, `sorting.cu`, `hash_ops.cu`
- PR #1748 C++: Add `bool` nullability flag to `device_table` row operators
- PR #1767 Speed up Python unit tests
- PR #1770 Added build.sh script, updated CI scripts and documentation
- PR #1739 ORC Reader: Add more pytest coverage
- PR #1795 Add printing of git submodule info to `print_env.sh`
- PR #1796 Removing old sort based group by code and gdf_filter
- PR #1811 Added funtions for copying/allocating `cudf::table`s
- PR #1838 Improve columnops.column_empty so that it returns typed columns instead of a generic Column
- PR #1890 Add utils.get_dummies- a pandas-like wrapper around one_hot-encoding
- PR #1823 CSV Reader: default the column type to string for empty dataframes
- PR #1827 Create bindings for scalar-vector binops, and update one_hot_encoding to use them
- PR #1817 Operators now support different sized dataframes as long as they don't share different sized columns
- PR #1858 Add `std::initializer_list` constructor to `column_wrapper`
- PR #1846 C++ type-erased gdf_equal_columns test util; fix gdf_equal_columns logic error
- PR #1390 Added some basic utility functions for `gdf_column`s
- PR #1882 Add iloc functionality to MultiIndex dataframes
<<<<<<< HEAD
- PR #1886 support GDF_STRING_CATEGORY columns in apply_boolean_mask, drop_nulls and other libcudf functions
=======
- PR #1884 Rolling windows: general enhancements and better coverage for unit tests
>>>>>>> ef16f36b
- PR #1896 Improve performance of groupby with levels specified in dask-cudf
- PR #1859 Convert read_json into a C++ API
- PR #1919 Rename libcudf namespace gdf to namespace cudf
- PR #1850 Support left_on and right_on for DataFrame merge operator  


## Bug Fixes

- PR #1465 Fix for test_orc.py and test_sparse_df.py test failures
- PR #1583 Fix underlying issue in `as_index()` that was causing `Series.quantile()` to fail
- PR #1680 Add errors= keyword to drop() to fix cudf-dask bug
- PR #1651 Fix `query` function on empty dataframe
- PR #1616 Fix CategoricalColumn to access categories by index instead of iteration
- PR #1660 Fix bug in `loc` when indexing with a column name (a string)
- PR #1683 ORC reader: fix timestamp conversion to UTC
- PR #1613 Improve CategoricalColumn.fillna(-1) performance
- PR #1642 Fix failure of CSV_TEST gdf_csv_test.SkiprowsNrows on multiuser systems
- PR #1709 Fix handling of `datetime64[ms]` in `dataframe.select_dtypes`
- PR #1704 CSV Reader: Add support for the plus sign in number fields
- PR #1687 CSV reader: return an empty dataframe for zero size input
- PR #1757 Concatenating columns with null columns
- PR #1755 Add col_level keyword argument to melt
- PR #1758 Fix df.set_index() when setting index from an empty column
- PR #1749 ORC reader: fix long strings of NULL values resulting in incorrect data
- PR #1742 Parquet Reader: Fix index column name to match PANDAS compat
- PR #1782 Update libcudf doc version
- PR #1783 Update conda dependencies
- PR #1786 Maintain the original series name in series.unique output
- PR #1760 CSV Reader: fix segfault when dtype list only includes columns from usecols list
- PR #1831 build.sh: Assuming python is in PATH instead of using PYTHON env var
- PR #1839 Raise an error instead of segfaulting when transposing a DataFrame with StringColumns
- PR #1840 Retain index correctly during merge left_on right_on
- PR #1825 cuDF: Multiaggregation Groupby Failures
- PR #1789 CSV Reader: Fix missing support for specifying `int8` and `int16` dtypes
- PR #1857 Cython Bindings: Handle `bool` columns while calling `column_view_from_NDArrays`
- PR #1849 Allow DataFrame support methods to pass arguments to the methods
- PR #1847 Fixed #1375 by moving the nvstring check into the wrapper function
- PR #1864 Fixing cudf reduction for POWER platform
- PR #1869 Parquet reader: fix Dask timestamps not matching with Pandas (convert to milliseconds)
- PR #1876 add dtype=bool for `any`, `all` to treat integer column correctly
- PR #1875 CSV reader: take NaN values into account in dtype detection
- PR #1873 Add column dtype checking for the all/any methods
- PR #1902 Bug with string iteration in _apply_basic_agg
- PR #1887 Fix for initialization issue in pq_read_arg,orc_read_arg
- PR #1867 JSON reader: add support for null/empty fields, including the 'null' literal
- PR #1909 Support of `to_pandas()` of boolean series with null values
- PR #1923 Use prefix removal when two aggs are called on a SeriesGroupBy


# cudf 0.7.2 (16 May 2019)

## New Features

- PR #1735 Added overload for atomicAdd on int64. Streamlined implementation of custom atomic overloads.
- PR #1741 Add MultiIndex concatenation

## Bug Fixes

- PR #1718 Fix issue with SeriesGroupBy MultiIndex in dask-cudf
- PR #1734 Python: fix performance regression for groupby count() aggregations
- PR #1768 Cython: fix handling read only schema buffers in gpuarrow reader


# cudf 0.7.1 (11 May 2019)

## New Features

- PR #1702 Lazy load MultiIndex to return groupby performance to near optimal.

## Bug Fixes

- PR #1708 Fix handling of `datetime64[ms]` in `dataframe.select_dtypes`


# cuDF 0.7.0 (10 May 2019)

## New Features

- PR #982 Implement gdf_group_by_without_aggregations and gdf_unique_indices functions
- PR #1142 Add `GDF_BOOL` column type
- PR #1194 Implement overloads for CUDA atomic operations
- PR #1292 Implemented Bitwise binary ops AND, OR, XOR (&, |, ^)
- PR #1235 Add GPU-accelerated Parquet Reader
- PR #1335 Added local_dict arg in `DataFrame.query()`.
- PR #1282 Add Series and DataFrame.describe()
- PR #1356 Rolling windows
- PR #1381 Add DataFrame._get_numeric_data
- PR #1388 Add CODEOWNERS file to auto-request reviews based on where changes are made
- PR #1396 Add DataFrame.drop method
- PR #1413 Add DataFrame.melt method
- PR #1412 Add DataFrame.pop()
- PR #1419 Initial CSV writer function
- PR #1441 Add Series level cumulative ops (cumsum, cummin, cummax, cumprod)
- PR #1420 Add script to build and test on a local gpuCI image
- PR #1440 Add DatetimeColumn.min(), DatetimeColumn.max()
- PR #1455 Add Series.Shift via Numba kernel
- PR #1441 Add Series level cumulative ops (cumsum, cummin, cummax, cumprod)
- PR #1461 Add Python coverage test to gpu build
- PR #1445 Parquet Reader: Add selective reading of rows and row group
- PR #1532 Parquet Reader: Add support for INT96 timestamps
- PR #1516 Add Series and DataFrame.ndim
- PR #1556 Add libcudf C++ transition guide
- PR #1466 Add GPU-accelerated ORC Reader
- PR #1565 Add build script for nightly doc builds
- PR #1508 Add Series isna, isnull, and notna
- PR #1456 Add Series.diff() via Numba kernel
- PR #1588 Add Index `astype` typecasting
- PR #1301 MultiIndex support
- PR #1599 Level keyword supported in groupby
- PR #929 Add support operations to dataframe
- PR #1609 Groupby accept list of Series
- PR #1658 Support `group_keys=True` keyword in groupby method

## Improvements

- PR #1531 Refactor closures as private functions in gpuarrow
- PR #1404 Parquet reader page data decoding speedup
- PR #1076 Use `type_dispatcher` in join, quantiles, filter, segmented sort, radix sort and hash_groupby
- PR #1202 Simplify README.md
- PR #1149 CSV Reader: Change convertStrToValue() functions to `__device__` only
- PR #1238 Improve performance of the CUDA trie used in the CSV reader
- PR #1278 Update CONTRIBUTING for new conda environment yml naming conventions
- PR #1163 Refactored UnaryOps. Reduced API to two functions: `gdf_unary_math` and `gdf_cast`. Added `abs`, `-`, and `~` ops. Changed bindings to Cython
- PR #1284 Update docs version
- PR #1287 add exclude argument to cudf.select_dtype function
- PR #1286 Refactor some of the CSV Reader kernels into generic utility functions
- PR #1291 fillna in `Series.to_gpu_array()` and `Series.to_array()` can accept the scalar too now.
- PR #1005 generic `reduction` and `scan` support
- PR #1349 Replace modernGPU sort join with thrust.
- PR #1363 Add a dataframe.mean(...) that raises NotImplementedError to satisfy `dask.dataframe.utils.is_dataframe_like`
- PR #1319 CSV Reader: Use column wrapper for gdf_column output alloc/dealloc
- PR #1376 Change series quantile default to linear
- PR #1399 Replace CFFI bindings for NVTX functions with Cython bindings
- PR #1407 Rename and cleanup of `gdf_table` to `device_table`
- PR #1389 Refactored `set_null_count()`
- PR #1386 Added macros `GDF_TRY()`, `CUDF_TRY()` and `ASSERT_CUDF_SUCCEEDED()`
- PR #1435 Rework CMake and conda recipes to depend on installed libraries
- PR #1391 Tidy up bit-resolution-operation and bitmask class code
- PR #1439 Add cmake variable to enable compiling CUDA code with -lineinfo
- PR #1462 Add ability to read parquet files from arrow::io::RandomAccessFile
- PR #1453 Convert CSV Reader CFFI to Cython
- PR #1479 Convert Parquet Reader CFFI to Cython
- PR #1397 Add a utility function for producing an overflow-safe kernel launch grid configuration
- PR #1382 Add GPU parsing of nested brackets to cuIO parsing utilities
- PR #1481 Add cudf::table constructor to allocate a set of `gdf_column`s
- PR #1484 Convert GroupBy CFFI to Cython
- PR #1463 Allow and default melt keyword argument var_name to be None
- PR #1486 Parquet Reader: Use device_buffer rather than device_ptr
- PR #1525 Add cudatoolkit conda dependency
- PR #1520 Renamed `src/dataframe` to `src/table` and moved `table.hpp`. Made `types.hpp` to be type declarations only.
- PR #1492 Convert transpose CFFI to Cython
- PR #1495 Convert binary and unary ops CFFI to Cython
- PR #1503 Convert sorting and hashing ops CFFI to Cython
- PR #1522 Use latest release version in update-version CI script
- PR #1533 Remove stale join CFFI, fix memory leaks in join Cython
- PR #1521 Added `row_bitmask` to compute bitmask for rows of a table. Merged `valids_ops.cu` and `bitmask_ops.cu`
- PR #1553 Overload `hash_row` to avoid using intial hash values. Updated `gdf_hash` to select between overloads
- PR #1585 Updated `cudf::table` to maintain own copy of wrapped `gdf_column*`s
- PR #1559 Add `except +` to all Cython function definitions to catch C++ exceptions properly
- PR #1617 `has_nulls` and `column_dtypes` for `cudf::table`
- PR #1590 Remove CFFI from the build / install process entirely
- PR #1536 Convert gpuarrow CFFI to Cython
- PR #1655 Add `Column._pointer` as a way to access underlying `gdf_column*` of a `Column`
- PR #1655 Update readme conda install instructions for cudf version 0.6 and 0.7


## Bug Fixes

- PR #1233 Fix dtypes issue while adding the column to `str` dataframe.
- PR #1254 CSV Reader: fix data type detection for floating-point numbers in scientific notation
- PR #1289 Fix looping over each value instead of each category in concatenation
- PR #1293 Fix Inaccurate error message in join.pyx
- PR #1308 Add atomicCAS overload for `int8_t`, `int16_t`
- PR #1317 Fix catch polymorphic exception by reference in ipc.cu
- PR #1325 Fix dtype of null bitmasks to int8
- PR #1326 Update build documentation to use -DCMAKE_CXX11_ABI=ON
- PR #1334 Add "na_position" argument to CategoricalColumn sort_by_values
- PR #1321 Fix out of bounds warning when checking Bzip2 header
- PR #1359 Add atomicAnd/Or/Xor for integers
- PR #1354 Fix `fillna()` behaviour when replacing values with different dtypes
- PR #1347 Fixed core dump issue while passing dict_dtypes without column names in `cudf.read_csv()`
- PR #1379 Fixed build failure caused due to error: 'col_dtype' may be used uninitialized
- PR #1392 Update cudf Dockerfile and package_versions.sh
- PR #1385 Added INT8 type to `_schema_to_dtype` for use in GpuArrowReader
- PR #1393 Fixed a bug in `gdf_count_nonzero_mask()` for the case of 0 bits to count
- PR #1395 Update CONTRIBUTING to use the environment variable CUDF_HOME
- PR #1416 Fix bug at gdf_quantile_exact and gdf_quantile_appox
- PR #1421 Fix remove creation of series multiple times during `add_column()`
- PR #1405 CSV Reader: Fix memory leaks on read_csv() failure
- PR #1328 Fix CategoricalColumn to_arrow() null mask
- PR #1433 Fix NVStrings/categories includes
- PR #1432 Update NVStrings to 0.7.* to coincide with 0.7 development
- PR #1483 Modify CSV reader to avoid cropping blank quoted characters in non-string fields
- PR #1446 Merge 1275 hotfix from master into branch-0.7
- PR #1447 Fix legacy groupby apply docstring
- PR #1451 Fix hash join estimated result size is not correct
- PR #1454 Fix local build script improperly change directory permissions
- PR #1490 Require Dask 1.1.0+ for `is_dataframe_like` test or skip otherwise.
- PR #1491 Use more specific directories & groups in CODEOWNERS
- PR #1497 Fix Thrust issue on CentOS caused by missing default constructor of host_vector elements
- PR #1498 Add missing include guard to device_atomics.cuh and separated DEVICE_ATOMICS_TEST
- PR #1506 Fix csv-write call to updated NVStrings method
- PR #1510 Added nvstrings `fillna()` function
- PR #1507 Parquet Reader: Default string data to GDF_STRING
- PR #1535 Fix doc issue to ensure correct labelling of cudf.series
- PR #1537 Fix `undefined reference` link error in HashPartitionTest
- PR #1548 Fix ci/local/build.sh README from using an incorrect image example
- PR #1551 CSV Reader: Fix integer column name indexing
- PR #1586 Fix broken `scalar_wrapper::operator==`
- PR #1591 ORC/Parquet Reader: Fix missing import for FileNotFoundError exception
- PR #1573 Parquet Reader: Fix crash due to clash with ORC reader datasource
- PR #1607 Revert change of `column.to_dense_buffer` always return by copy for performance concerns
- PR #1618 ORC reader: fix assert & data output when nrows/skiprows isn't aligned to stripe boundaries
- PR #1631 Fix failure of TYPES_TEST on some gcc-7 based systems.
- PR #1641 CSV Reader: Fix skip_blank_lines behavior with Windows line terminators (\r\n)
- PR #1648 ORC reader: fix non-deterministic output when skiprows is non-zero
- PR #1676 Fix groupby `as_index` behaviour with `MultiIndex`
- PR #1659 Fix bug caused by empty groupbys and multiindex slicing throwing exceptions
- PR #1656 Correct Groupby failure in dask when un-aggregable columns are left in dataframe.
- PR #1689 Fix groupby performance regression
- PR #1694 Add Cython as a runtime dependency since it's required in `setup.py`


# cuDF 0.6.1 (25 Mar 2019)

## Bug Fixes

- PR #1275 Fix CentOS exception in DataFrame.hash_partition from using value "returned" by a void function


# cuDF 0.6.0 (22 Mar 2019)

## New Features

- PR #760 Raise `FileNotFoundError` instead of `GDF_FILE_ERROR` in `read_csv` if the file does not exist
- PR #539 Add Python bindings for replace function
- PR #823 Add Doxygen configuration to enable building HTML documentation for libcudf C/C++ API
- PR #807 CSV Reader: Add byte_range parameter to specify the range in the input file to be read
- PR #857 Add Tail method for Series/DataFrame and update Head method to use iloc
- PR #858 Add series feature hashing support
- PR #871 CSV Reader: Add support for NA values, including user specified strings
- PR #893 Adds PyArrow based parquet readers / writers to Python, fix category dtype handling, fix arrow ingest buffer size issues
- PR #867 CSV Reader: Add support for ignoring blank lines and comment lines
- PR #887 Add Series digitize method
- PR #895 Add Series groupby
- PR #898 Add DataFrame.groupby(level=0) support
- PR #920 Add feather, JSON, HDF5 readers / writers from PyArrow / Pandas
- PR #888 CSV Reader: Add prefix parameter for column names, used when parsing without a header
- PR #913 Add DLPack support: convert between cuDF DataFrame and DLTensor
- PR #939 Add ORC reader from PyArrow
- PR #918 Add Series.groupby(level=0) support
- PR #906 Add binary and comparison ops to DataFrame
- PR #958 Support unary and binary ops on indexes
- PR #964 Add `rename` method to `DataFrame`, `Series`, and `Index`
- PR #985 Add `Series.to_frame` method
- PR #985 Add `drop=` keyword to reset_index method
- PR #994 Remove references to pygdf
- PR #990 Add external series groupby support
- PR #988 Add top-level merge function to cuDF
- PR #992 Add comparison binaryops to DateTime columns
- PR #996 Replace relative path imports with absolute paths in tests
- PR #995 CSV Reader: Add index_col parameter to specify the column name or index to be used as row labels
- PR #1004 Add `from_gpu_matrix` method to DataFrame
- PR #997 Add property index setter
- PR #1007 Replace relative path imports with absolute paths in cudf
- PR #1013 select columns with df.columns
- PR #1016 Rename Series.unique_count() to nunique() to match pandas API
- PR #947 Prefixsum to handle nulls and float types
- PR #1029 Remove rest of relative path imports
- PR #1021 Add filtered selection with assignment for Dataframes
- PR #872 Adding NVCategory support to cudf apis
- PR #1052 Add left/right_index and left/right_on keywords to merge
- PR #1091 Add `indicator=` and `suffixes=` keywords to merge
- PR #1107 Add unsupported keywords to Series.fillna
- PR #1032 Add string support to cuDF python
- PR #1136 Removed `gdf_concat`
- PR #1153 Added function for getting the padded allocation size for valid bitmask
- PR #1148 Add cudf.sqrt for dataframes and Series
- PR #1159 Add Python bindings for libcudf dlpack functions
- PR #1155 Add __array_ufunc__ for DataFrame and Series for sqrt
- PR #1168 to_frame for series accepts a name argument


## Improvements

- PR #1218 Add dask-cudf page to API docs
- PR #892 Add support for heterogeneous types in binary ops with JIT
- PR #730 Improve performance of `gdf_table` constructor
- PR #561 Add Doxygen style comments to Join CUDA functions
- PR #813 unified libcudf API functions by replacing gpu_ with gdf_
- PR #822 Add support for `__cuda_array_interface__` for ingest
- PR #756 Consolidate common helper functions from unordered map and multimap
- PR #753 Improve performance of groupby sum and average, especially for cases with few groups.
- PR #836 Add ingest support for arrow chunked arrays in Column, Series, DataFrame creation
- PR #763 Format doxygen comments for csv_read_arg struct
- PR #532 CSV Reader: Use type dispatcher instead of switch block
- PR #694 Unit test utilities improvements
- PR #878 Add better indexing to Groupby
- PR #554 Add `empty` method and `is_monotonic` attribute to `Index`
- PR #1040 Fixed up Doxygen comment tags
- PR #909 CSV Reader: Avoid host->device->host copy for header row data
- PR #916 Improved unit testing and error checking for `gdf_column_concat`
- PR #941 Replace `numpy` call in `Series.hash_encode` with `numba`
- PR #942 Added increment/decrement operators for wrapper types
- PR #943 Updated `count_nonzero_mask` to return `num_rows` when the mask is null
- PR #952 Added trait to map C++ type to `gdf_dtype`
- PR #966 Updated RMM submodule.
- PR #998 Add IO reader/writer modules to API docs, fix for missing cudf.Series docs
- PR #1017 concatenate along columns for Series and DataFrames
- PR #1002 Support indexing a dataframe with another boolean dataframe
- PR #1018 Better concatenation for Series and Dataframes
- PR #1036 Use Numpydoc style docstrings
- PR #1047 Adding gdf_dtype_extra_info to gdf_column_view_augmented
- PR #1054 Added default ctor to SerialTrieNode to overcome Thrust issue in CentOS7 + CUDA10
- PR #1024 CSV Reader: Add support for hexadecimal integers in integral-type columns
- PR #1033 Update `fillna()` to use libcudf function `gdf_replace_nulls`
- PR #1066 Added inplace assignment for columns and select_dtypes for dataframes
- PR #1026 CSV Reader: Change the meaning and type of the quoting parameter to match Pandas
- PR #1100 Adds `CUDF_EXPECTS` error-checking macro
- PR #1092 Fix select_dtype docstring
- PR #1111 Added cudf::table
- PR #1108 Sorting for datetime columns
- PR #1120 Return a `Series` (not a `Column`) from `Series.cat.set_categories()`
- PR #1128 CSV Reader: The last data row does not need to be line terminated
- PR #1183 Bump Arrow version to 0.12.1
- PR #1208 Default to CXX11_ABI=ON
- PR #1252 Fix NVStrings dependencies for cuda 9.2 and 10.0

## Bug Fixes

- PR #821 Fix flake8 issues revealed by flake8 update
- PR #808 Resolved renamed `d_columns_valids` variable name
- PR #820 CSV Reader: fix the issue where reader adds additional rows when file uses \r\n as a line terminator
- PR #780 CSV Reader: Fix scientific notation parsing and null values for empty quotes
- PR #815 CSV Reader: Fix data parsing when tabs are present in the input CSV file
- PR #850 Fix bug where left joins where the left df has 0 rows causes a crash
- PR #861 Fix memory leak by preserving the boolean mask index
- PR #875 Handle unnamed indexes in to/from arrow functions
- PR #877 Fix ingest of 1 row arrow tables in from arrow function
- PR #876 Added missing `<type_traits>` include
- PR #889 Deleted test_rmm.py which has now moved to RMM repo
- PR #866 Merge v0.5.1 numpy ABI hotfix into 0.6
- PR #917 value_counts return int type on empty columns
- PR #611 Renamed `gdf_reduce_optimal_output_size()` -> `gdf_reduction_get_intermediate_output_size()`
- PR #923 fix index for negative slicing for cudf dataframe and series
- PR #927 CSV Reader: Fix category GDF_CATEGORY hashes not being computed properly
- PR #921 CSV Reader: Fix parsing errors with delim_whitespace, quotations in the header row, unnamed columns
- PR #933 Fix handling objects of all nulls in series creation
- PR #940 CSV Reader: Fix an issue where the last data row is missing when using byte_range
- PR #945 CSV Reader: Fix incorrect datetime64 when milliseconds or space separator are used
- PR #959 Groupby: Problem with column name lookup
- PR #950 Converting dataframe/recarry with non-contiguous arrays
- PR #963 CSV Reader: Fix another issue with missing data rows when using byte_range
- PR #999 Fix 0 sized kernel launches and empty sort_index exception
- PR #993 Fix dtype in selecting 0 rows from objects
- PR #1009 Fix performance regression in `to_pandas` method on DataFrame
- PR #1008 Remove custom dask communication approach
- PR #1001 CSV Reader: Fix a memory access error when reading a large (>2GB) file with date columns
- PR #1019 Binary Ops: Fix error when one input column has null mask but other doesn't
- PR #1014 CSV Reader: Fix false positives in bool value detection
- PR #1034 CSV Reader: Fix parsing floating point precision and leading zero exponents
- PR #1044 CSV Reader: Fix a segfault when byte range aligns with a page
- PR #1058 Added support for `DataFrame.loc[scalar]`
- PR #1060 Fix column creation with all valid nan values
- PR #1073 CSV Reader: Fix an issue where a column name includes the return character
- PR #1090 Updating Doxygen Comments
- PR #1080 Fix dtypes returned from loc / iloc because of lists
- PR #1102 CSV Reader: Minor fixes and memory usage improvements
- PR #1174: Fix release script typo
- PR #1137 Add prebuild script for CI
- PR #1118 Enhanced the `DataFrame.from_records()` feature
- PR #1129 Fix join performance with index parameter from using numpy array
- PR #1145 Issue with .agg call on multi-column dataframes
- PR #908 Some testing code cleanup
- PR #1167 Fix issue with null_count not being set after inplace fillna()
- PR #1184 Fix iloc performance regression
- PR #1185 Support left_on/right_on and also on=str in merge
- PR #1200 Fix allocating bitmasks with numba instead of rmm in allocate_mask function
- PR #1213 Fix bug with csv reader requesting subset of columns using wrong datatype
- PR #1223 gpuCI: Fix label on rapidsai channel on gpu build scripts
- PR #1242 Add explicit Thrust exec policy to fix NVCATEGORY_TEST segfault on some platforms
- PR #1246 Fix categorical tests that failed due to bad implicit type conversion
- PR #1255 Fix overwriting conda package main label uploads
- PR #1259 Add dlpack includes to pip build


# cuDF 0.5.1 (05 Feb 2019)

## Bug Fixes

- PR #842 Avoid using numpy via cimport to prevent ABI issues in Cython compilation


# cuDF 0.5.0 (28 Jan 2019)

## New Features

- PR #722 Add bzip2 decompression support to `read_csv()`
- PR #693 add ZLIB-based GZIP/ZIP support to `read_csv_strings()`
- PR #411 added null support to gdf_order_by (new API) and cudf_table::sort
- PR #525 Added GitHub Issue templates for bugs, documentation, new features, and questions
- PR #501 CSV Reader: Add support for user-specified decimal point and thousands separator to read_csv_strings()
- PR #455 CSV Reader: Add support for user-specified decimal point and thousands separator to read_csv()
- PR #439 add `DataFrame.drop` method similar to pandas
- PR #356 add `DataFrame.transpose` method and `DataFrame.T` property similar to pandas
- PR #505 CSV Reader: Add support for user-specified boolean values
- PR #350 Implemented Series replace function
- PR #490 Added print_env.sh script to gather relevant environment details when reporting cuDF issues
- PR #474 add ZLIB-based GZIP/ZIP support to `read_csv()`
- PR #547 Added melt similar to `pandas.melt()`
- PR #491 Add CI test script to check for updates to CHANGELOG.md in PRs
- PR #550 Add CI test script to check for style issues in PRs
- PR #558 Add CI scripts for cpu-based conda and gpu-based test builds
- PR #524 Add Boolean Indexing
- PR #564 Update python `sort_values` method to use updated libcudf `gdf_order_by` API
- PR #509 CSV Reader: Input CSV file can now be passed in as a text or a binary buffer
- PR #607 Add `__iter__` and iteritems to DataFrame class
- PR #643 added a new api gdf_replace_nulls that allows a user to replace nulls in a column

## Improvements

- PR #426 Removed sort-based groupby and refactored existing groupby APIs. Also improves C++/CUDA compile time.
- PR #461 Add `CUDF_HOME` variable in README.md to replace relative pathing.
- PR #472 RMM: Created centralized rmm::device_vector alias and rmm::exec_policy
- PR #500 Improved the concurrent hash map class to support partitioned (multi-pass) hash table building.
- PR #454 Improve CSV reader docs and examples
- PR #465 Added templated C++ API for RMM to avoid explicit cast to `void**`
- PR #513 `.gitignore` tweaks
- PR #521 Add `assert_eq` function for testing
- PR #502 Simplify Dockerfile for local dev, eliminate old conda/pip envs
- PR #549 Adds `-rdynamic` compiler flag to nvcc for Debug builds
- PR #472 RMM: Created centralized rmm::device_vector alias and rmm::exec_policy
- PR #577 Added external C++ API for scatter/gather functions
- PR #500 Improved the concurrent hash map class to support partitioned (multi-pass) hash table building
- PR #583 Updated `gdf_size_type` to `int`
- PR #500 Improved the concurrent hash map class to support partitioned (multi-pass) hash table building
- PR #617 Added .dockerignore file. Prevents adding stale cmake cache files to the docker container
- PR #658 Reduced `JOIN_TEST` time by isolating overflow test of hash table size computation
- PR #664 Added Debuging instructions to README
- PR #651 Remove noqa marks in `__init__.py` files
- PR #671 CSV Reader: uncompressed buffer input can be parsed without explicitly specifying compression as None
- PR #684 Make RMM a submodule
- PR #718 Ensure sum, product, min, max methods pandas compatibility on empty datasets
- PR #720 Refactored Index classes to make them more Pandas-like, added CategoricalIndex
- PR #749 Improve to_arrow and from_arrow Pandas compatibility
- PR #766 Remove TravisCI references, remove unused variables from CMake, fix ARROW_VERSION in Cmake
- PR #773 Add build-args back to Dockerfile and handle dependencies based on environment yml file
- PR #781 Move thirdparty submodules to root and symlink in /cpp
- PR #843 Fix broken cudf/python API examples, add new methods to the API index

## Bug Fixes

- PR #569 CSV Reader: Fix days being off-by-one when parsing some dates
- PR #531 CSV Reader: Fix incorrect parsing of quoted numbers
- PR #465 Added templated C++ API for RMM to avoid explicit cast to `void**`
- PR #473 Added missing <random> include
- PR #478 CSV Reader: Add api support for auto column detection, header, mangle_dupe_cols, usecols
- PR #495 Updated README to correct where cffi pytest should be executed
- PR #501 Fix the intermittent segfault caused by the `thousands` and `compression` parameters in the csv reader
- PR #502 Simplify Dockerfile for local dev, eliminate old conda/pip envs
- PR #512 fix bug for `on` parameter in `DataFrame.merge` to allow for None or single column name
- PR #511 Updated python/cudf/bindings/join.pyx to fix cudf merge printing out dtypes
- PR #513 `.gitignore` tweaks
- PR #521 Add `assert_eq` function for testing
- PR #537 Fix CMAKE_CUDA_STANDARD_REQURIED typo in CMakeLists.txt
- PR #447 Fix silent failure in initializing DataFrame from generator
- PR #545 Temporarily disable csv reader thousands test to prevent segfault (test re-enabled in PR #501)
- PR #559 Fix Assertion error while using `applymap` to change the output dtype
- PR #575 Update `print_env.sh` script to better handle missing commands
- PR #612 Prevent an exception from occuring with true division on integer series.
- PR #630 Fix deprecation warning for `pd.core.common.is_categorical_dtype`
- PR #622 Fix Series.append() behaviour when appending values with different numeric dtype
- PR #603 Fix error while creating an empty column using None.
- PR #673 Fix array of strings not being caught in from_pandas
- PR #644 Fix return type and column support of dataframe.quantile()
- PR #634 Fix create `DataFrame.from_pandas()` with numeric column names
- PR #654 Add resolution check for GDF_TIMESTAMP in Join
- PR #648 Enforce one-to-one copy required when using `numba>=0.42.0`
- PR #645 Fix cmake build type handling not setting debug options when CMAKE_BUILD_TYPE=="Debug"
- PR #669 Fix GIL deadlock when launching multiple python threads that make Cython calls
- PR #665 Reworked the hash map to add a way to report the destination partition for a key
- PR #670 CMAKE: Fix env include path taking precedence over libcudf source headers
- PR #674 Check for gdf supported column types
- PR #677 Fix 'gdf_csv_test_Dates' gtest failure due to missing nrows parameter
- PR #604 Fix the parsing errors while reading a csv file using `sep` instead of `delimiter`.
- PR #686 Fix converting nulls to NaT values when converting Series to Pandas/Numpy
- PR #689 CSV Reader: Fix behavior with skiprows+header to match pandas implementation
- PR #691 Fixes Join on empty input DFs
- PR #706 CSV Reader: Fix broken dtype inference when whitespace is in data
- PR #717 CSV reader: fix behavior when parsing a csv file with no data rows
- PR #724 CSV Reader: fix build issue due to parameter type mismatch in a std::max call
- PR #734 Prevents reading undefined memory in gpu_expand_mask_bits numba kernel
- PR #747 CSV Reader: fix an issue where CUDA allocations fail with some large input files
- PR #750 Fix race condition for handling NVStrings in CMake
- PR #719 Fix merge column ordering
- PR #770 Fix issue where RMM submodule pointed to wrong branch and pin other to correct branches
- PR #778 Fix hard coded ABI off setting
- PR #784 Update RMM submodule commit-ish and pip paths
- PR #794 Update `rmm::exec_policy` usage to fix segmentation faults when used as temprory allocator.
- PR #800 Point git submodules to branches of forks instead of exact commits


# cuDF 0.4.0 (05 Dec 2018)

## New Features

- PR #398 add pandas-compatible `DataFrame.shape()` and `Series.shape()`
- PR #394 New documentation feature "10 Minutes to cuDF"
- PR #361 CSV Reader: Add support for strings with delimiters

## Improvements

 - PR #436 Improvements for type_dispatcher and wrapper structs
 - PR #429 Add CHANGELOG.md (this file)
 - PR #266 use faster CUDA-accelerated DataFrame column/Series concatenation.
 - PR #379 new C++ `type_dispatcher` reduces code complexity in supporting many data types.
 - PR #349 Improve performance for creating columns from memoryview objects
 - PR #445 Update reductions to use type_dispatcher. Adds integer types support to sum_of_squares.
 - PR #448 Improve installation instructions in README.md
 - PR #456 Change default CMake build to Release, and added option for disabling compilation of tests

## Bug Fixes

 - PR #444 Fix csv_test CUDA too many resources requested fail.
 - PR #396 added missing output buffer in validity tests for groupbys.
 - PR #408 Dockerfile updates for source reorganization
 - PR #437 Add cffi to Dockerfile conda env, fixes "cannot import name 'librmm'"
 - PR #417 Fix `map_test` failure with CUDA 10
 - PR #414 Fix CMake installation include file paths
 - PR #418 Properly cast string dtypes to programmatic dtypes when instantiating columns
 - PR #427 Fix and tests for Concatenation illegal memory access with nulls


# cuDF 0.3.0 (23 Nov 2018)

## New Features

 - PR #336 CSV Reader string support

## Improvements

 - PR #354 source code refactored for better organization. CMake build system overhaul. Beginning of transition to Cython bindings.
 - PR #290 Add support for typecasting to/from datetime dtype
 - PR #323 Add handling pyarrow boolean arrays in input/out, add tests
 - PR #325 GDF_VALIDITY_UNSUPPORTED now returned for algorithms that don't support non-empty valid bitmasks
 - PR #381 Faster InputTooLarge Join test completes in ms rather than minutes.
 - PR #373 .gitignore improvements
 - PR #367 Doc cleanup & examples for DataFrame methods
 - PR #333 Add Rapids Memory Manager documentation
 - PR #321 Rapids Memory Manager adds file/line location logging and convenience macros
 - PR #334 Implement DataFrame `__copy__` and `__deepcopy__`
 - PR #271 Add NVTX ranges to pygdf
 - PR #311 Document system requirements for conda install

## Bug Fixes

 - PR #337 Retain index on `scale()` function
 - PR #344 Fix test failure due to PyArrow 0.11 Boolean handling
 - PR #364 Remove noexcept from managed_allocator;  CMakeLists fix for NVstrings
 - PR #357 Fix bug that made all series be considered booleans for indexing
 - PR #351 replace conda env configuration for developers
 - PRs #346 #360 Fix CSV reading of negative numbers
 - PR #342 Fix CMake to use conda-installed nvstrings
 - PR #341 Preserve categorical dtype after groupby aggregations
 - PR #315 ReadTheDocs build update to fix missing libcuda.so
 - PR #320 FIX out-of-bounds access error in reductions.cu
 - PR #319 Fix out-of-bounds memory access in libcudf count_valid_bits
 - PR #303 Fix printing empty dataframe


# cuDF 0.2.0 and cuDF 0.1.0

These were initial releases of cuDF based on previously separate pyGDF and libGDF libraries.<|MERGE_RESOLUTION|>--- conflicted
+++ resolved
@@ -44,11 +44,8 @@
 - PR #1846 C++ type-erased gdf_equal_columns test util; fix gdf_equal_columns logic error
 - PR #1390 Added some basic utility functions for `gdf_column`s
 - PR #1882 Add iloc functionality to MultiIndex dataframes
-<<<<<<< HEAD
+- PR #1884 Rolling windows: general enhancements and better coverage for unit tests
 - PR #1886 support GDF_STRING_CATEGORY columns in apply_boolean_mask, drop_nulls and other libcudf functions
-=======
-- PR #1884 Rolling windows: general enhancements and better coverage for unit tests
->>>>>>> ef16f36b
 - PR #1896 Improve performance of groupby with levels specified in dask-cudf
 - PR #1859 Convert read_json into a C++ API
 - PR #1919 Rename libcudf namespace gdf to namespace cudf
