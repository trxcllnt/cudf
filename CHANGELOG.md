# cuDF 0.7.0 (Date TBD)

## New Features
<<<<<<< HEAD
- PR #1142 Added `GDF_BOOL` column type

=======
- PR #1142 Add `GDF_BOOL` column type
>>>>>>> a03e4c6f
- PR #1194 Implement overloads for CUDA atomic operations
- PR #1292 Implemented Bitwise binary ops AND, OR, XOR (&, |, ^)
- PR #1235 Add GPU-accelerated Parquet Reader
- PR #1335 Added local_dict arg in `DataFrame.query()`.
- PR #1282 Add Series and DataFrame.describe()
- PR #1381 Add DataFrame._get_numeric_data
- PR #1388 Add CODEOWNERS file to auto-request reviews based on where changes are made
- PR #1396 Add DataFrame.drop method
- PR #1413 Add DataFrame.melt method
- PR #1412 Add DataFrame.pop()
- PR #1419 Initial CSV writer function
- PR #1441 Add Series level cumulative ops (cumsum, cummin, cummax, cumprod)
- PR #1420 Add script to build and test on a local gpuCI image
- PR #1440 Add DatetimeColumn.min(), DatetimeColumn.max()
- PR #1455 Add Series.Shift via Numba kernel
- PR #1441 Add Series level cumulative ops (cumsum, cummin, cummax, cumprod)
- PR #1461 Add Python coverage test to gpu build
- PR #1445 Parquet Reader: Add selective reading of rows and row group

## Improvements

- PR #1404 Parquet reader page data decoding speedup
- PR #1076 Use `type_dispatcher` in join, quantiles, filter, segmented sort, radix sort and hash_groupby
- PR #1202 Simplify README.md
- PR #1149 CSV Reader: Change convertStrToValue() functions to `__device__` only
- PR #1238 Improve performance of the CUDA trie used in the CSV reader
- PR #1278 Update CONTRIBUTING for new conda environment yml naming conventions
- PR #1163 Refactored UnaryOps. Reduced API to two functions: `gdf_unary_math` and `gdf_cast`. Added `abs`, `-`, and `~` ops. Changed bindings to Cython
- PR #1284 Update docs version
- PR #1287 add exclude argument to cudf.select_dtype function
- PR #1286 Refactor some of the CSV Reader kernels into generic utility functions
- PR #1291 fillna in `Series.to_gpu_array()` and `Series.to_array()` can accept the scalar too now.
- PR #1005 generic `reduction` and `scan` support
- PR #1349 Replace modernGPU sort join with thrust.
- PR #1363 Add a dataframe.mean(...) that raises NotImplementedError to satisfy `dask.dataframe.utils.is_dataframe_like`
- PR #1319 CSV Reader: Use column wrapper for gdf_column output alloc/dealloc
- PR #1376 Change series quantile default to linear
- PR #1399 Replace CFFI bindings for NVTX functions with Cython bindings
- PR #1407 Rename and cleanup of `gdf_table` to `device_table`
- PR #1389 Refactored `set_null_count()`
- PR #1386 Added macros `GDF_TRY()`, `CUDF_TRY()` and `ASSERT_CUDF_SUCCEEDED()`
- PR #1435 Rework CMake and conda recipes to depend on installed libraries
- PR #1391 Tidy up bit-resolution-operation and bitmask class code
- PR #1439 Add cmake variable to enable compiling CUDA code with -lineinfo
- PR #1462 Add ability to read parquet files from arrow::io::RandomAccessFile
- PR #1453 Convert CSV Reader CFFI to Cython
- PR #1479 Convert Parquet Reader CFFI to Cython
- PR #1397 Add a utility function for producing an overflow-safe kernel launch grid configuration
- PR #1382 Add GPU parsing of nested brackets to cuIO parsing utilities
- PR #1481 Add cudf::table constructor to allocate a set of `gdf_column`s
- PR #1484 Convert GroupBy CFFI to Cython
- PR #1463 Allow and default melt keyword argument var_name to be None
- PR #1486 Parquet Reader: Use device_buffer rather than device_ptr

## Bug Fixes

- PR #1233 Fix dtypes issue while adding the column to `str` dataframe.
- PR #1254 CSV Reader: fix data type detection for floating-point numbers in scientific notation
- PR #1289 Fix looping over each value instead of each category in concatenation
- PR #1293 Fix Inaccurate error message in join.pyx
- PR #1308 Add atomicCAS overload for `int8_t`, `int16_t`
- PR #1317 Fix catch polymorphic exception by reference in ipc.cu
- PR #1325 Fix dtype of null bitmasks to int8
- PR #1326 Update build documentation to use -DCMAKE_CXX11_ABI=ON
- PR #1334 Add "na_position" argument to CategoricalColumn sort_by_values
- PR #1321 Fix out of bounds warning when checking Bzip2 header
- PR #1359 Add atomicAnd/Or/Xor for integers
- PR #1354 Fix `fillna()` behaviour when replacing values with different dtypes
- PR #1347 Fixed core dump issue while passing dict_dtypes without column names in `cudf.read_csv()`
- PR #1379 Fixed build failure caused due to error: 'col_dtype' may be used uninitialized
- PR #1392 Update cudf Dockerfile and package_versions.sh
- PR #1385 Added INT8 type to `_schema_to_dtype` for use in GpuArrowReader
- PR #1393 Fixed a bug in `gdf_count_nonzero_mask()` for the case of 0 bits to count
- PR #1395 Update CONTRIBUTING to use the environment variable CUDF_HOME
- PR #1416 Fix bug at gdf_quantile_exact and gdf_quantile_appox
- PR #1421 Fix remove creation of series multiple times during `add_column()`
- PR #1405 CSV Reader: Fix memory leaks on read_csv() failure
- PR #1328 Fix CategoricalColumn to_arrow() null mask
- PR #1433 Fix NVStrings/categories includes
- PR #1432 Update NVStrings to 0.7.* to coincide with 0.7 development
- PR #1483 Modify CSV reader to avoid cropping blank quoted characters in non-string fields
- PR #1446 Merge 1275 hotfix from master into branch-0.7
- PR #1447 Fix legacy groupby apply docstring
- PR #1451 Fix hash join estimated result size is not correct
- PR #1454 Fix local build script improperly change directory permissions
- PR #1490 Require Dask 1.1.0+ for `is_dataframe_like` test or skip otherwise.
- PR #1497 Fix Thrust issue on CentOS caused by missing default constructor of host_vector elements
- PR #1498 Add missing include guard to device_atomics.cuh and separated DEVICE_ATOMICS_TEST
- PR #1506 Fix csv-write call to updated NVStrings method


# cuDF 0.6.1 (25 Mar 2019)

## Bug Fixes

- PR #1275 Fix CentOS exception in DataFrame.hash_partition from using value "returned" by a void function


# cuDF 0.6.0 (22 Mar 2019)

## New Features

- PR #760 Raise `FileNotFoundError` instead of `GDF_FILE_ERROR` in `read_csv` if the file does not exist
- PR #539 Add Python bindings for replace function
- PR #817 Added GDF_BOOL data type to CUDA code
- PR #823 Add Doxygen configuration to enable building HTML documentation for libcudf C/C++ API
- PR #807 CSV Reader: Add byte_range parameter to specify the range in the input file to be read
- PR #857 Add Tail method for Series/DataFrame and update Head method to use iloc
- PR #858 Add series feature hashing support
- PR #871 CSV Reader: Add support for NA values, including user specified strings
- PR #893 Adds PyArrow based parquet readers / writers to Python, fix category dtype handling, fix arrow ingest buffer size issues
- PR #867 CSV Reader: Add support for ignoring blank lines and comment lines
- PR #887 Add Series digitize method
- PR #895 Add Series groupby
- PR #898 Add DataFrame.groupby(level=0) support
- PR #920 Add feather, JSON, HDF5 readers / writers from PyArrow / Pandas
- PR #888 CSV Reader: Add prefix parameter for column names, used when parsing without a header
- PR #913 Add DLPack support: convert between cuDF DataFrame and DLTensor
- PR #939 Add ORC reader from PyArrow
- PR #918 Add Series.groupby(level=0) support
- PR #906 Add binary and comparison ops to DataFrame
- PR #958 Support unary and binary ops on indexes
- PR #964 Add `rename` method to `DataFrame`, `Series`, and `Index`
- PR #985 Add `Series.to_frame` method
- PR #985 Add `drop=` keyword to reset_index method
- PR #994 Remove references to pygdf
- PR #990 Add external series groupby support
- PR #988 Add top-level merge function to cuDF
- PR #992 Add comparison binaryops to DateTime columns
- PR #996 Replace relative path imports with absolute paths in tests
- PR #995 CSV Reader: Add index_col parameter to specify the column name or index to be used as row labels
- PR #1004 Add `from_gpu_matrix` method to DataFrame
- PR #997 Add property index setter
- PR #1007 Replace relative path imports with absolute paths in cudf
- PR #1013 select columns with df.columns
- PR #1016 Rename Series.unique_count() to nunique() to match pandas API
- PR #947 Prefixsum to handle nulls and float types
- PR #1029 Remove rest of relative path imports
- PR #1021 Add filtered selection with assignment for Dataframes
- PR #872 Adding NVCategory support to cudf apis
- PR #1052 Add left/right_index and left/right_on keywords to merge
- PR #1091 Add `indicator=` and `suffixes=` keywords to merge
- PR #1107 Add unsupported keywords to Series.fillna
- PR #1032 Add string support to cuDF python
- PR #1136 Removed `gdf_concat`
- PR #1153 Added function for getting the padded allocation size for valid bitmask
- PR #1148 Add cudf.sqrt for dataframes and Series
- PR #1159 Add Python bindings for libcudf dlpack functions
- PR #1155 Add __array_ufunc__ for DataFrame and Series for sqrt
- PR #1168 to_frame for series accepts a name argument


## Improvements

- PR #1218 Add dask-cudf page to API docs
- PR #892 Add support for heterogeneous types in binary ops with JIT
- PR #730 Improve performance of `gdf_table` constructor
- PR #561 Add Doxygen style comments to Join CUDA functions
- PR #813 unified libcudf API functions by replacing gpu_ with gdf_
- PR #822 Add support for `__cuda_array_interface__` for ingest
- PR #756 Consolidate common helper functions from unordered map and multimap
- PR #753 Improve performance of groupby sum and average, especially for cases with few groups.
- PR #836 Add ingest support for arrow chunked arrays in Column, Series, DataFrame creation
- PR #763 Format doxygen comments for csv_read_arg struct
- PR #532 CSV Reader: Use type dispatcher instead of switch block
- PR #694 Unit test utilities improvements
- PR #878 Add better indexing to Groupby
- PR #554 Add `empty` method and `is_monotonic` attribute to `Index`
- PR #1040 Fixed up Doxygen comment tags
- PR #909 CSV Reader: Avoid host->device->host copy for header row data
- PR #916 Improved unit testing and error checking for `gdf_column_concat`
- PR #941 Replace `numpy` call in `Series.hash_encode` with `numba`
- PR #942 Added increment/decrement operators for wrapper types
- PR #943 Updated `count_nonzero_mask` to return `num_rows` when the mask is null
- PR #952 Added trait to map C++ type to `gdf_dtype`
- PR #966 Updated RMM submodule.
- PR #998 Add IO reader/writer modules to API docs, fix for missing cudf.Series docs
- PR #1017 concatenate along columns for Series and DataFrames
- PR #1002 Support indexing a dataframe with another boolean dataframe
- PR #1018 Better concatenation for Series and Dataframes
- PR #1036 Use Numpydoc style docstrings
- PR #1047 Adding gdf_dtype_extra_info to gdf_column_view_augmented
- PR #1054 Added default ctor to SerialTrieNode to overcome Thrust issue in CentOS7 + CUDA10
- PR #1024 CSV Reader: Add support for hexadecimal integers in integral-type columns
- PR #1033 Update `fillna()` to use libcudf function `gdf_replace_nulls`
- PR #1066 Added inplace assignment for columns and select_dtypes for dataframes
- PR #1026 CSV Reader: Change the meaning and type of the quoting parameter to match Pandas
- PR #1100 Adds `CUDF_EXPECTS` error-checking macro
- PR #1092 Fix select_dtype docstring
- PR #1111 Added cudf::table
- PR #1108 Sorting for datetime columns
- PR #1120 Return a `Series` (not a `Column`) from `Series.cat.set_categories()`
- PR #1128 CSV Reader: The last data row does not need to be line terminated
- PR #1183 Bump Arrow version to 0.12.1
- PR #1208 Default to CXX11_ABI=ON
- PR #1252 Fix NVStrings dependencies for cuda 9.2 and 10.0

## Bug Fixes

- PR #821 Fix flake8 issues revealed by flake8 update
- PR #808 Resolved renamed `d_columns_valids` variable name
- PR #820 CSV Reader: fix the issue where reader adds additional rows when file uses \r\n as a line terminator
- PR #780 CSV Reader: Fix scientific notation parsing and null values for empty quotes
- PR #815 CSV Reader: Fix data parsing when tabs are present in the input CSV file
- PR #850 Fix bug where left joins where the left df has 0 rows causes a crash
- PR #861 Fix memory leak by preserving the boolean mask index
- PR #875 Handle unnamed indexes in to/from arrow functions
- PR #877 Fix ingest of 1 row arrow tables in from arrow function
- PR #876 Added missing `<type_traits>` include
- PR #889 Deleted test_rmm.py which has now moved to RMM repo
- PR #866 Merge v0.5.1 numpy ABI hotfix into 0.6
- PR #917 value_counts return int type on empty columns
- PR #611 Renamed `gdf_reduce_optimal_output_size()` -> `gdf_reduction_get_intermediate_output_size()`
- PR #923 fix index for negative slicing for cudf dataframe and series
- PR #927 CSV Reader: Fix category GDF_CATEGORY hashes not being computed properly
- PR #921 CSV Reader: Fix parsing errors with delim_whitespace, quotations in the header row, unnamed columns
- PR #933 Fix handling objects of all nulls in series creation
- PR #940 CSV Reader: Fix an issue where the last data row is missing when using byte_range
- PR #945 CSV Reader: Fix incorrect datetime64 when milliseconds or space separator are used
- PR #959 Groupby: Problem with column name lookup
- PR #950 Converting dataframe/recarry with non-contiguous arrays
- PR #963 CSV Reader: Fix another issue with missing data rows when using byte_range
- PR #999 Fix 0 sized kernel launches and empty sort_index exception
- PR #993 Fix dtype in selecting 0 rows from objects
- PR #1009 Fix performance regression in `to_pandas` method on DataFrame
- PR #1008 Remove custom dask communication approach
- PR #1001 CSV Reader: Fix a memory access error when reading a large (>2GB) file with date columns
- PR #1019 Binary Ops: Fix error when one input column has null mask but other doesn't
- PR #1014 CSV Reader: Fix false positives in bool value detection
- PR #1034 CSV Reader: Fix parsing floating point precision and leading zero exponents
- PR #1044 CSV Reader: Fix a segfault when byte range aligns with a page
- PR #1058 Added support for `DataFrame.loc[scalar]`
- PR #1060 Fix column creation with all valid nan values
- PR #1073 CSV Reader: Fix an issue where a column name includes the return character
- PR #1090 Updating Doxygen Comments
- PR #1080 Fix dtypes returned from loc / iloc because of lists
- PR #1102 CSV Reader: Minor fixes and memory usage improvements
- PR #1174: Fix release script typo
- PR #1137 Add prebuild script for CI
- PR #1118 Enhanced the `DataFrame.from_records()` feature
- PR #1129 Fix join performance with index parameter from using numpy array
- PR #1145 Issue with .agg call on multi-column dataframes
- PR #908 Some testing code cleanup
- PR #1167 Fix issue with null_count not being set after inplace fillna()
- PR #1184 Fix iloc performance regression
- PR #1185 Support left_on/right_on and also on=str in merge
- PR #1200 Fix allocating bitmasks with numba instead of rmm in allocate_mask function
- PR #1213 Fix bug with csv reader requesting subset of columns using wrong datatype
- PR #1223 gpuCI: Fix label on rapidsai channel on gpu build scripts
- PR #1242 Add explicit Thrust exec policy to fix NVCATEGORY_TEST segfault on some platforms
- PR #1246 Fix categorical tests that failed due to bad implicit type conversion
- PR #1255 Fix overwriting conda package main label uploads
- PR #1259 Add dlpack includes to pip build


# cuDF 0.5.1 (05 Feb 2019)

## Bug Fixes

- PR #842 Avoid using numpy via cimport to prevent ABI issues in Cython compilation


# cuDF 0.5.0 (28 Jan 2019)

## New Features

- PR #722 Add bzip2 decompression support to `read_csv()`
- PR #693 add ZLIB-based GZIP/ZIP support to `read_csv_strings()`
- PR #411 added null support to gdf_order_by (new API) and cudf_table::sort
- PR #525 Added GitHub Issue templates for bugs, documentation, new features, and questions
- PR #501 CSV Reader: Add support for user-specified decimal point and thousands separator to read_csv_strings()
- PR #455 CSV Reader: Add support for user-specified decimal point and thousands separator to read_csv()
- PR #439 add `DataFrame.drop` method similar to pandas
- PR #356 add `DataFrame.transpose` method and `DataFrame.T` property similar to pandas
- PR #505 CSV Reader: Add support for user-specified boolean values
- PR #350 Implemented Series replace function
- PR #490 Added print_env.sh script to gather relevant environment details when reporting cuDF issues
- PR #474 add ZLIB-based GZIP/ZIP support to `read_csv()`
- PR #547 Added melt similar to `pandas.melt()`
- PR #491 Add CI test script to check for updates to CHANGELOG.md in PRs
- PR #550 Add CI test script to check for style issues in PRs
- PR #558 Add CI scripts for cpu-based conda and gpu-based test builds
- PR #524 Add Boolean Indexing
- PR #564 Update python `sort_values` method to use updated libcudf `gdf_order_by` API
- PR #509 CSV Reader: Input CSV file can now be passed in as a text or a binary buffer
- PR #607 Add `__iter__` and iteritems to DataFrame class
- PR #643 added a new api gdf_replace_nulls that allows a user to replace nulls in a column

## Improvements

- PR #426 Removed sort-based groupby and refactored existing groupby APIs. Also improves C++/CUDA compile time.
- PR #461 Add `CUDF_HOME` variable in README.md to replace relative pathing.
- PR #472 RMM: Created centralized rmm::device_vector alias and rmm::exec_policy
- PR #500 Improved the concurrent hash map class to support partitioned (multi-pass) hash table building.
- PR #454 Improve CSV reader docs and examples
- PR #465 Added templated C++ API for RMM to avoid explicit cast to `void**`
- PR #513 `.gitignore` tweaks
- PR #521 Add `assert_eq` function for testing
- PR #502 Simplify Dockerfile for local dev, eliminate old conda/pip envs
- PR #549 Adds `-rdynamic` compiler flag to nvcc for Debug builds
- PR #472 RMM: Created centralized rmm::device_vector alias and rmm::exec_policy
- PR #577 Added external C++ API for scatter/gather functions
- PR #500 Improved the concurrent hash map class to support partitioned (multi-pass) hash table building
- PR #583 Updated `gdf_size_type` to `int`
- PR #500 Improved the concurrent hash map class to support partitioned (multi-pass) hash table building
- PR #617 Added .dockerignore file. Prevents adding stale cmake cache files to the docker container
- PR #658 Reduced `JOIN_TEST` time by isolating overflow test of hash table size computation
- PR #664 Added Debuging instructions to README
- PR #651 Remove noqa marks in `__init__.py` files
- PR #671 CSV Reader: uncompressed buffer input can be parsed without explicitly specifying compression as None
- PR #684 Make RMM a submodule
- PR #718 Ensure sum, product, min, max methods pandas compatibility on empty datasets
- PR #720 Refactored Index classes to make them more Pandas-like, added CategoricalIndex
- PR #749 Improve to_arrow and from_arrow Pandas compatibility
- PR #766 Remove TravisCI references, remove unused variables from CMake, fix ARROW_VERSION in Cmake
- PR #773 Add build-args back to Dockerfile and handle dependencies based on environment yml file
- PR #781 Move thirdparty submodules to root and symlink in /cpp
- PR #843 Fix broken cudf/python API examples, add new methods to the API index

## Bug Fixes

- PR #569 CSV Reader: Fix days being off-by-one when parsing some dates
- PR #531 CSV Reader: Fix incorrect parsing of quoted numbers
- PR #465 Added templated C++ API for RMM to avoid explicit cast to `void**`
- PR #473 Added missing <random> include
- PR #478 CSV Reader: Add api support for auto column detection, header, mangle_dupe_cols, usecols
- PR #495 Updated README to correct where cffi pytest should be executed
- PR #501 Fix the intermittent segfault caused by the `thousands` and `compression` parameters in the csv reader
- PR #502 Simplify Dockerfile for local dev, eliminate old conda/pip envs
- PR #512 fix bug for `on` parameter in `DataFrame.merge` to allow for None or single column name
- PR #511 Updated python/cudf/bindings/join.pyx to fix cudf merge printing out dtypes
- PR #513 `.gitignore` tweaks
- PR #521 Add `assert_eq` function for testing
- PR #537 Fix CMAKE_CUDA_STANDARD_REQURIED typo in CMakeLists.txt
- PR #447 Fix silent failure in initializing DataFrame from generator
- PR #545 Temporarily disable csv reader thousands test to prevent segfault (test re-enabled in PR #501)
- PR #559 Fix Assertion error while using `applymap` to change the output dtype
- PR #575 Update `print_env.sh` script to better handle missing commands
- PR #612 Prevent an exception from occuring with true division on integer series.
- PR #630 Fix deprecation warning for `pd.core.common.is_categorical_dtype`
- PR #622 Fix Series.append() behaviour when appending values with different numeric dtype
- PR #603 Fix error while creating an empty column using None.
- PR #673 Fix array of strings not being caught in from_pandas
- PR #644 Fix return type and column support of dataframe.quantile()
- PR #634 Fix create `DataFrame.from_pandas()` with numeric column names
- PR #654 Add resolution check for GDF_TIMESTAMP in Join
- PR #648 Enforce one-to-one copy required when using `numba>=0.42.0`
- PR #645 Fix cmake build type handling not setting debug options when CMAKE_BUILD_TYPE=="Debug"
- PR #669 Fix GIL deadlock when launching multiple python threads that make Cython calls
- PR #665 Reworked the hash map to add a way to report the destination partition for a key
- PR #670 CMAKE: Fix env include path taking precedence over libcudf source headers
- PR #674 Check for gdf supported column types
- PR #677 Fix 'gdf_csv_test_Dates' gtest failure due to missing nrows parameter
- PR #604 Fix the parsing errors while reading a csv file using `sep` instead of `delimiter`.
- PR #686 Fix converting nulls to NaT values when converting Series to Pandas/Numpy
- PR #689 CSV Reader: Fix behavior with skiprows+header to match pandas implementation
- PR #691 Fixes Join on empty input DFs
- PR #706 CSV Reader: Fix broken dtype inference when whitespace is in data
- PR #717 CSV reader: fix behavior when parsing a csv file with no data rows
- PR #724 CSV Reader: fix build issue due to parameter type mismatch in a std::max call
- PR #734 Prevents reading undefined memory in gpu_expand_mask_bits numba kernel
- PR #747 CSV Reader: fix an issue where CUDA allocations fail with some large input files
- PR #750 Fix race condition for handling NVStrings in CMake
- PR #719 Fix merge column ordering
- PR #770 Fix issue where RMM submodule pointed to wrong branch and pin other to correct branches
- PR #778 Fix hard coded ABI off setting
- PR #784 Update RMM submodule commit-ish and pip paths
- PR #794 Update `rmm::exec_policy` usage to fix segmentation faults when used as temprory allocator.
- PR #800 Point git submodules to branches of forks instead of exact commits


# cuDF 0.4.0 (05 Dec 2018)

## New Features

- PR #398 add pandas-compatible `DataFrame.shape()` and `Series.shape()`
- PR #394 New documentation feature "10 Minutes to cuDF"
- PR #361 CSV Reader: Add support for strings with delimiters

## Improvements

 - PR #436 Improvements for type_dispatcher and wrapper structs
 - PR #429 Add CHANGELOG.md (this file)
 - PR #266 use faster CUDA-accelerated DataFrame column/Series concatenation.
 - PR #379 new C++ `type_dispatcher` reduces code complexity in supporting many data types.
 - PR #349 Improve performance for creating columns from memoryview objects
 - PR #445 Update reductions to use type_dispatcher. Adds integer types support to sum_of_squares.
 - PR #448 Improve installation instructions in README.md
 - PR #456 Change default CMake build to Release, and added option for disabling compilation of tests

## Bug Fixes

 - PR #444 Fix csv_test CUDA too many resources requested fail.
 - PR #396 added missing output buffer in validity tests for groupbys.
 - PR #408 Dockerfile updates for source reorganization
 - PR #437 Add cffi to Dockerfile conda env, fixes "cannot import name 'librmm'"
 - PR #417 Fix `map_test` failure with CUDA 10
 - PR #414 Fix CMake installation include file paths
 - PR #418 Properly cast string dtypes to programmatic dtypes when instantiating columns
 - PR #427 Fix and tests for Concatenation illegal memory access with nulls


# cuDF 0.3.0 (23 Nov 2018)

## New Features

 - PR #336 CSV Reader string support

## Improvements

 - PR #354 source code refactored for better organization. CMake build system overhaul. Beginning of transition to Cython bindings.
 - PR #290 Add support for typecasting to/from datetime dtype
 - PR #323 Add handling pyarrow boolean arrays in input/out, add tests
 - PR #325 GDF_VALIDITY_UNSUPPORTED now returned for algorithms that don't support non-empty valid bitmasks
 - PR #381 Faster InputTooLarge Join test completes in ms rather than minutes.
 - PR #373 .gitignore improvements
 - PR #367 Doc cleanup & examples for DataFrame methods
 - PR #333 Add Rapids Memory Manager documentation
 - PR #321 Rapids Memory Manager adds file/line location logging and convenience macros
 - PR #334 Implement DataFrame `__copy__` and `__deepcopy__`
 - PR #271 Add NVTX ranges to pygdf
 - PR #311 Document system requirements for conda install

## Bug Fixes

 - PR #337 Retain index on `scale()` function
 - PR #344 Fix test failure due to PyArrow 0.11 Boolean handling
 - PR #364 Remove noexcept from managed_allocator;  CMakeLists fix for NVstrings
 - PR #357 Fix bug that made all series be considered booleans for indexing
 - PR #351 replace conda env configuration for developers
 - PRs #346 #360 Fix CSV reading of negative numbers
 - PR #342 Fix CMake to use conda-installed nvstrings
 - PR #341 Preserve categorical dtype after groupby aggregations
 - PR #315 ReadTheDocs build update to fix missing libcuda.so
 - PR #320 FIX out-of-bounds access error in reductions.cu
 - PR #319 Fix out-of-bounds memory access in libcudf count_valid_bits
 - PR #303 Fix printing empty dataframe


# cuDF 0.2.0 and cuDF 0.1.0

These were initial releases of cuDF based on previously separate pyGDF and libGDF libraries.<|MERGE_RESOLUTION|>--- conflicted
+++ resolved
@@ -1,12 +1,7 @@
 # cuDF 0.7.0 (Date TBD)
 
 ## New Features
-<<<<<<< HEAD
-- PR #1142 Added `GDF_BOOL` column type
-
-=======
 - PR #1142 Add `GDF_BOOL` column type
->>>>>>> a03e4c6f
 - PR #1194 Implement overloads for CUDA atomic operations
 - PR #1292 Implemented Bitwise binary ops AND, OR, XOR (&, |, ^)
 - PR #1235 Add GPU-accelerated Parquet Reader
@@ -111,7 +106,6 @@
 
 - PR #760 Raise `FileNotFoundError` instead of `GDF_FILE_ERROR` in `read_csv` if the file does not exist
 - PR #539 Add Python bindings for replace function
-- PR #817 Added GDF_BOOL data type to CUDA code
 - PR #823 Add Doxygen configuration to enable building HTML documentation for libcudf C/C++ API
 - PR #807 CSV Reader: Add byte_range parameter to specify the range in the input file to be read
 - PR #857 Add Tail method for Series/DataFrame and update Head method to use iloc
