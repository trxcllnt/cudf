--- conflicted
+++ resolved
@@ -27,9 +27,7 @@
 - PR #2086 Fixed quantile api behavior mismatch in series & dataframe
 - PR #2128 Add offset param to host buffer readers in java API.
 - PR #2145 Work around binops validity checks for java
-<<<<<<< HEAD
 - PR #2146 Work around unary_math validity checks for java
-=======
 - PR #2151 Fixes bug in cudf::copy_range where null_count was invalid
 - PR #2139 matching to pandas describe behavior & fixing nan values issue
 - PR #2154 CSV Reader: Fix bools misdetected as strings dtype
@@ -37,7 +35,6 @@
 - PR #2180 Fix issue with isort reordering `importorskip` below imports depending on them
 - PR #2187 fix to honor dtype when numpy arrays are passed to columnops.as_column
 - PR #2190 Fix issue in astype conversion of string column to 'str'
->>>>>>> 72369ea9
 
 
 # cuDF 0.8.0 (27 June 2019)
