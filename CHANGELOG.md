--- conflicted
+++ resolved
@@ -12,11 +12,8 @@
  - PR #266 use faster CUDA-accelerated DataFrame column/Series concatenation.
  - PR #379 new C++ `type_dispatcher` reduces code complexity in supporting many data types.
  - PR #349 Improve performance for creating columns from memoryview objects
-<<<<<<< HEAD
+ - PR #445 Update reductions to use type_dispatcher. Adds integer types support to sum_of_squares. 
  - PR #448 Update installation readme
-=======
- - PR #445 Update reductions to use type_dispatcher. Adds integer types support to sum_of_squares. 
->>>>>>> cb5b4c21
  
 ## Bug Fixes
 
