# cuDF 0.12.0 (Date TBD)

## New Features
<<<<<<< HEAD
- PR #3538 - Define and implmeent left semi join and left anti join
=======
- PR #3284 Add gpu-accelerated parquet writer
>>>>>>> f8c1c0d5

## Improvements

## Bug Fixes
-PR #3549 Fix index name issue with iloc with RangeIndex


# cuDF 0.11.0 (Date TBD)

## New Features
- PR #2905 Added `Series.median()` and null support for `Series.quantile()`
- PR #2930 JSON Reader: Support ARROW_RANDOM_FILE input
- PR #2956 Add `cudf::stack` and `cudf::tile`
- PR #2980 Added nvtext is_vowel/is_consonant functions
- PR #2987 Add `inplace` arg to `DataFrame.reset_index` and `Series`
- PR #3011 Added libcudf++ transition guide
- PR #3129 Add strings column factory from `std::vector`s
- PR #3054 Add parquet reader support for decimal data types
- PR #3022 adds DataFrame.astype for cuDF dataframes
- PR #2962 Add isnull(), notnull() and related functions
- PR #3025 Move search files to legacy
- PR #3068 Add `scalar` class
- PR #3094 Adding `any` and `all` support from libcudf
- PR #3130 Define and implement new `column_wrapper`
- PR #3143 Define and implement new copying APIs `slice` and `split`
- PR #3161 Move merge files to legacy
- PR #3079 Added support to write ORC files given a local path
- PR #3192 Add dtype param to cast `DataFrame` on init
- PR #3213 Port cuIO to libcudf++
- PR #3222 Add nvtext character tokenizer
- PR #3223 Java expose underlying buffers
- PR #3300 Add `DataFrame.insert`
- PR #3263 Define and implement new `valid_if`
- PR #3278 Add `to_host` utility to copy `column_view` to host
- PR #3087 Add new cudf::experimental bool8 wrapper
- PR #3219 Construct column from column_view
- PR #3250 Define and implement new merge APIs
- PR #3144 Define and implement new hashing APIs `hash` and `hash_partition`
- PR #3229 Define and implement new search APIs
- PR #3308 java add API for memory usage callbacks
- PR #2691 Row-wise reduction and scan operations via CuPy
- PR #3291 Add normalize_nans_and_zeros
- PR #3187 Define and implement new replace APIs
- PR #3356 Add vertical concatenation for table/columns
- PR #3344 java split API
- PR #2791 Add `groupby.std()`
- PR #3368 Enable dropna argument in dask_cudf groupby
- PR #3298 add null replacement iterator for column_device_view
- PR #3297 Define and implement new groupby API.
- PR #3396 Update device_atomics with new bool8 and timestamp specializations
- PR #3411 Java host memory management API
- PR #3393 Implement df.cov and enable covariance/correlation in dask_cudf
- PR #3401 Add dask_cudf ORC writer (to_orc)
- PR #3331 Add copy_if_else
- PR #3427 Define and Implement new multi-search API
- PR #3442 Add Bool-index + Multi column + DataFrame support for set-item
- PR #3172 Define and implement new fill/repeat/copy_range APIs
- PR #3497 Add DataFrame.drop(..., inplace=False) argument
- PR #3469 Add string functionality for replace API

## Improvements

- PR #2904 Move gpu decompressors to cudf::io namespace
- PR #2977 Moved old C++ test utilities to legacy directory.
- PR #2965 Fix slow orc reader perf with large uncompressed blocks
- PR #2995 Move JIT type utilities to legacy directory
- PR #2927 Add ``Table`` and ``TableView`` extension classes that wrap legacy cudf::table
- PR #3005 Renames `cudf::exp` namespace to `cudf::experimental`
- PR #3008 Make safe versions of `is_null` and `is_valid` in `column_device_view`
- PR #3026 Move fill and repeat files to legacy
- PR #3027 Move copying.hpp and related source to legacy folder
- PR #3014 Snappy decompression optimizations
- PR #3032 Use `asarray` to coerce indices to a NumPy array
- PR #2996 IO Readers: Replace `cuio::device_buffer` with `rmm::device_buffer`
- PR #3051 Specialized hash function for strings column
- PR #3065 Select and Concat for cudf::experimental::table
- PR #3080 Move `valid_if.cuh` to `legacy/`
- PR #3052 Moved replace.hpp functionality to legacy
- PR #3091 Move join files to legacy
- PR #3092 Implicitly init RMM if Java allocates before init
- PR #3029 Update gdf_ numeric types with stdint and move to cudf namespace
- PR #3052 Moved replace.hpp functionality to legacy
- PR #2955 Add cmake option to only build for present GPU architecture
- PR #3070 Move functions.h and related source to legacy
- PR #2951 Allow set_index to handle a list of column names
- PR #3093 Move groupby files to legacy
- PR #2988 Removing GIS functionality (now part of cuSpatial library)
- PR #3067 Java method to return size of device memory buffer
- PR #3083 Improved some binary operation tests to include null testing.
- PR #3084 Update to arrow-cpp and pyarrow 0.15.0
- PR #3071 Move cuIO to legacy
- PR #3126 Round 2 of snappy decompression optimizations
- PR #3046 Define and implement new copying APIs `empty_like` and `allocate_like`
- PR #3128 Support MultiIndex in DataFrame.join
- PR #2971 Added initial gather and scatter methods for strings_column_view
- PR #3133 Port NVStrings to cudf column: count_characters and count_bytes
- PR #2991 Added strings column functions concatenate and join_strings
- PR #3028 Define and implement new `gather` APIs.
- PR #3135 Add nvtx utilities to cudf::nvtx namespace
- PR #3021 Java host side concat of serialized buffers
- PR #3138 Move unary files to legacy
- PR #3170 Port NVStrings substring functions to cudf strings column
- PR #3159 Port NVStrings is-chars-types function to cudf strings column
- PR #3154 Make `table_view_base.column()` const and add `mutable_table_view.column()`
- PR #3175 Set cmake cuda version variables
- PR #3171 Move deprecated error macros to legacy
- PR #3191 Port NVStrings integer convert ops to cudf column
- PR #3189 Port NVStrings find ops to cudf column
- PR #3352 Port NVStrings convert float functions to cudf strings column
- PR #3193 Add cuPy as a formal dependency
- PR #3195 Support for zero columned `table_view`
- PR #3165 Java device memory size for string category
- PR #3205 Move transform files to legacy
- PR #3202 Rename and move error.hpp to public headers
- PR #2878 Use upstream merge code in dask_cudf
- PR #3224 Join implemented using new cudf::table class.
- PR #3217 Port NVStrings upper and lower case conversion functions
- PR #3350 Port NVStrings booleans convert functions
- PR #3231 Add `column::release()` to give up ownership of contents.
- PR #3157 Use enum class rather than enum for mask_allocation_policy
- PR #3232 Port NVStrings datetime conversion to cudf strings column
- PR #3136 Define and implement new transpose API
- PR #3237 Define and implement new transform APIs
- PR #3245 Move binaryop files to legacy
- PR #3241 Move stream_compaction files to legacy
- PR #3166 Move reductions to legacy
- PR #3261 Small cleanup: remove `== true`
- PR #3271 Update rmm API based on `rmm.reinitialize(...)` change
- PR #3266 Remove optional checks for CuPy
- PR #3268 Adding null ordering per column feature when sorting
- PR #3239 Adding floating point specialization to comparators for NaNs
- PR #3270 Move predicates files to legacy
- PR #3281 Add to_host specialization for strings in column test utilities
- PR #3282 Add `num_bitmask_words`
- PR #3252 Add new factory methods to include passing an existing null mask
- PR #3288 Make `bit.cuh` utilities usable from host code.
- PR #3287 Move rolling windows files to legacy
- PR #3182 Define and implement new unary APIs `is_null` and `is_not_null`
- PR #3314 Drop `cython` from run requirements
- PR #3301 Add tests for empty column wrapper.
- PR #3294 Update to arrow-cpp and pyarrow 0.15.1
- PR #3310 Add `row_hasher` and `element_hasher` utilities
- PR #3272 Support non-default streams when creating/destroying hash maps
- PR #3286 Clean up the starter code on README
- PR #3332 Port NVStrings replace to cudf strings column
- PR #3354 Define and implement new `scatter` APIs
- PR #3322 Port NVStrings pad operations to cudf strings column
- PR #3345 Add cache member for number of characters in string_view class
- PR #3299 Define and implement new `is_sorted` APIs
- PR #3328 Partition by stripes in dask_cudf ORC reader
- PR #3243 Use upstream join code in dask_cudf
- PR #3371 Add `select` method to `table_view`
- PR #3309 Add java and JNI bindings for search bounds
- PR #3305 Define and implement new rolling window APIs
- PR #3380 Concatenate columns of strings
- PR #3382 Add fill function for strings column
- PR #3391 Move device_atomics_tests.cu files to legacy
- PR #3303 Define and implement new stream compaction APIs `copy_if`, `drop_nulls`,
           `apply_boolean_mask`, `drop_duplicate` and `unique_count`.
- PR #3387 Strings column gather function
- PR #3440 Strings column scatter function
- PR #3389 Move quantiles.hpp + group_quantiles.hpp files to legacy
- PR #3397 Port unary cast to libcudf++
- PR #3398 Move reshape.hpp files to legacy
- PR #3423 Port NVStrings htoi to cudf strings column
- PR #3425 Strings column copy_if_else implementation
- PR #3422 Move utilities to legacy
- PR #3201 Define and implement new datetime_ops APIs
- PR #3461 Add a new overload to allocate_like() that takes explicit type and size params.
- PR #3421 Port NVStrings find_multiple to cudf strings column
- PR #3448 Port scatter_to_tables to libcudf++
- PR #3458 Update strings sections in the transition guide
- PR #3462 Add `make_empty_column` and update `empty_like`.
- PR #3465 Port `aggregation` traits and utilities.
- PR #3214 Define and implement new unary operations APIs
- PR #3475 Add `bitmask_to_host` column utility
- PR #3487 Add is_boolean trait and random timestamp generator for testing
- PR #3492 Small cleanup (remove std::abs) and comment
- PR #3407 Allow multiple row-groups per task in dask_cudf read_parquet
- PR #3512 Remove unused CUDA conda labels
- PR #3500 cudf::fill()/cudf::repeat() support for strings columns.
- PR #3438 Update scalar and scalar_device_view to better support strings
- PR #3414 Add copy_range function for strings column

## Bug Fixes

- PR #2895 Fixed dask_cudf group_split behavior to handle upstream rearrange_by_divisions
- PR #3048 Support for zero columned tables
- PR #3030 Fix snappy decoding regression in PR #3014
- PR #3041 Fixed exp to experimental namespace name change issue
- PR #3056 Add additional cmake hint for finding local build of RMM files
- PR #3060 Move copying.hpp includes to legacy
- PR #3139 Fixed java RMM auto initalization
- PR #3141 Java fix for relocated IO headers
- PR #3149 Rename column_wrapper.cuh to column_wrapper.hpp
- PR #3168 Fix mutable_column_device_view head const_cast
- PR #3199 Update JNI includes for legacy moves
- PR #3204 ORC writer: Fix ByteRLE encoding of NULLs
- PR #2994 Fix split_out-support but with hash_object_dispatch
- PR #3212 Fix string to date casting when format is not specified
- PR #3218 Fixes `row_lexicographic_comparator` issue with handling two tables
- PR #3228 Default initialize RMM when Java native dependencies are loaded
- PR #3012 replacing instances of `to_gpu_array` with `mem`
- PR #3236 Fix Numba 0.46+/CuPy 6.3 interface compatibility
- PR #3276 Update JNI includes for legacy moves
- PR #3256 Fix orc writer crash with multiple string columns
- PR #3211 Fix breaking change caused by rapidsai/rmm#167
- PR #3265 Fix dangling pointer in `is_sorted`
- PR #3267 ORC writer: fix incorrect ByteRLE encoding of long literal runs
- PR #3277 Fix invalid reference to deleted temporary in `is_sorted`.
- PR #3274 ORC writer: fix integer RLEv2 mode2 unsigned base value encoding
- PR #3279 Fix shutdown hang issues with pinned memory pool init executor
- PR #3280 Invalid children check in mutable_column_device_view
- PR #3289 fix java memory usage API for empty columns
- PR #3293 Fix loading of csv files zipped on MacOS (disabled zip min version check)
- PR #3295 Fix storing storing invalid RMM exec policies.
- PR #3307 Add pd.RangeIndex to from_pandas to fix dask_cudf meta_nonempty bug
- PR #3313 Fix public headers including non-public headers
- PR #3318 Revert arrow to 0.15.0 temporarily to unblock downstream projects CI
- PR #3317 Fix index-argument bug in dask_cudf parquet reader
- PR #3323 Fix `insert` non-assert test case
- PR #3341 Fix `Series` constructor converting NoneType to "None"
- PR #3326 Fix and test for detail::gather map iterator type inference
- PR #3334 Remove zero-size exception check from make_strings_column factories
- PR #3333 Fix compilation issues with `constexpr` functions not marked `__device__`
- PR #3340 Make all benchmarks use cudf base fixture to initialize RMM pool
- PR #3337 Fix Java to pad validity buffers to 64-byte boundary
- PR #3362 Fix `find_and_replace` upcasting series for python scalars and lists
- PR #3357 Disabling `column_view` iterators for non fixed-width types
- PR #3383 Fix : properly compute null counts for rolling_window.
- PR #3386 Removing external includes from `column_view.hpp`
- PR #3369 Add write_partition to dask_cudf to fix to_parquet bug
- PR #3388 Support getitem with bools when DataFrame has a MultiIndex
- PR #3408 Fix String and Column (De-)Serialization
- PR #3372 Fix dask-distributed scatter_by_map bug
- PR #3419 Fix a bug in parse_into_parts (incomplete input causing walking past the end of string).
- PR #3413 Fix dask_cudf read_csv file-list bug
- PR #3416 Fix memory leak in ColumnVector when pulling strings off the GPU
- PR #3424 Fix benchmark build by adding libcudacxx to benchmark's CMakeLists.txt
- PR #3435 Fix diff and shift for empty series
- PR #3439 Fix index-name bug in StringColumn concat
- PR #3445 Fix ORC Writer default stripe size
- PR #3459 Fix printing of invalid entries
- PR #3466 Fix gather null mask allocation for invalid index
- PR #3468 Fix memory leak issue in `drop_duplicates`
- PR #3474 Fix small doc error in capitalize Docs
- PR #3491 Fix more doc errors in NVStrings
- PR #3478 Fix as_index deep copy via Index.rename inplace arg
- PR #3476 Fix ORC reader timezone conversion
- PR #3188 Repr slices up large DataFrames
- PR #3519 Fix strings column concatenate handling zero-sized columns
- PR #3530 Fix copy_if_else test case fail issue
- PR #3523 Fix lgenfe issue with debug build
- PR #3532 Fix potential use-after-free in cudf parquet reader
- PR #3540 Fix unary_op null_mask bug and add missing test cases

# cuDF 0.10.0 (16 Oct 2019)

## New Features

- PR #2423 Added `groupby.quantile()`
- PR #2522 Add Java bindings for NVStrings backed upper and lower case mutators
- PR #2605 Added Sort based groupby in libcudf
- PR #2607 Add Java bindings for parsing JSON
- PR #2629 Add dropna= parameter to groupby
- PR #2585 ORC & Parquet Readers: Remove millisecond timestamp restriction
- PR #2507 Add GPU-accelerated ORC Writer
- PR #2559 Add Series.tolist()
- PR #2653 Add Java bindings for rolling window operations
- PR #2480 Merge `custreamz` codebase into `cudf` repo
- PR #2674 Add __contains__ for Index/Series/Column
- PR #2635 Add support to read from remote and cloud sources like s3, gcs, hdfs
- PR #2722 Add Java bindings for NVTX ranges
- PR #2702 Add make_bool to dataset generation functions
- PR #2394 Move `rapidsai/custrings` into `cudf`
- PR #2734 Final sync of custrings source into cudf
- PR #2724 Add libcudf support for __contains__
- PR #2777 Add python bindings for porter stemmer measure functionality
- PR #2781 Add issorted to is_monotonic
- PR #2685 Add cudf::scatter_to_tables and cython binding
- PR #2743 Add Java bindings for NVStrings timestamp2long as part of String ColumnVector casting
- PR #2785 Add nvstrings Python docs
- PR #2786 Add benchmarks option to root build.sh
- PR #2802 Add `cudf::repeat()` and `cudf.Series.repeat()`
- PR #2773 Add Fisher's unbiased kurtosis and skew for Series/DataFrame
- PR #2748 Parquet Reader: Add option to specify loading of PANDAS index
- PR #2807 Add scatter_by_map to DataFrame python API
- PR #2836 Add nvstrings.code_points method
- PR #2844 Add Series/DataFrame notnull
- PR #2858 Add GTest type list utilities
- PR #2870 Add support for grouping by Series of arbitrary length
- PR #2719 Series covariance and Pearson correlation
- PR #2207 Beginning of libcudf overhaul: introduce new column and table types
- PR #2869 Add `cudf.CategoricalDtype`
- PR #2838 CSV Reader: Support ARROW_RANDOM_FILE input
- PR #2655 CuPy-based Series and Dataframe .values property
- PR #2803 Added `edit_distance_matrix()` function to calculate pairwise edit distance for each string on a given nvstrings object.
- PR #2811 Start of cudf strings column work based on 2207
- PR #2872 Add Java pinned memory pool allocator
- PR #2969 Add findAndReplaceAll to ColumnVector
- PR #2814 Add Datetimeindex.weekday
- PR #2999 Add timestamp conversion support for string categories
- PR #2918 Add cudf::column timestamp wrapper types

## Improvements

- PR #2578 Update legacy_groupby to use libcudf group_by_without_aggregation
- PR #2581 Removed `managed` allocator from hash map classes.
- PR #2571 Remove unnecessary managed memory from gdf_column_concat
- PR #2648 Cython/Python reorg
- PR #2588 Update Series.append documentation
- PR #2632 Replace dask-cudf set_index code with upstream
- PR #2682 Add cudf.set_allocator() function for easier allocator init
- PR #2642 Improve null printing and testing
- PR #2747 Add missing Cython headers / cudftestutil lib to conda package for cuspatial build
- PR #2706 Compute CSV format in device code to speedup performance
- PR #2673 Add support for np.longlong type
- PR #2703 move dask serialization dispatch into cudf
- PR #2728 Add YYMMDD to version tag for nightly conda packages
- PR #2729 Handle file-handle input in to_csv
- PR #2741 CSV Reader: Move kernel functions into its own file
- PR #2766 Improve nvstrings python cmake flexibility
- PR #2756 Add out_time_unit option to csv reader, support timestamp resolutions
- PR #2771 Stopgap alias for to_gpu_matrix()
- PR #2783 Support mapping input columns to function arguments in apply kernels
- PR #2645 libcudf unique_count for Series.nunique
- PR #2817 Dask-cudf: `read_parquet` support for remote filesystems
- PR #2823 improve java data movement debugging
- PR #2806 CSV Reader: Clean-up row offset operations
- PR #2640 Add dask wait/persist exmaple to 10 minute guide
- PR #2828 Optimizations of kernel launch configuration for `DataFrame.apply_rows` and `DataFrame.apply_chunks`
- PR #2831 Add `column` argument to `DataFrame.drop`
- PR #2775 Various optimizations to improve __getitem__ and __setitem__ performance
- PR #2810 cudf::allocate_like can optionally always allocate a mask.
- PR #2833 Parquet reader: align page data allocation sizes to 4-bytes to satisfy cuda-memcheck
- PR #2832 Using the new Python bindings for UCX
- PR #2856 Update group_split_cudf to use scatter_by_map
- PR #2890 Optionally keep serialized table data on the host.
- PR #2778 Doc: Updated and fixed some docstrings that were formatted incorrectly.
- PR #2830 Use YYMMDD tag in custreamz nightly build
- PR #2875 Java: Remove synchronized from register methods in MemoryCleaner
- PR #2887 Minor snappy decompression optimization
- PR #2899 Use new RMM API based on Cython
- PR #2788 Guide to Python UDFs
- PR #2919 Change java API to use operators in groupby namespace
- PR #2909 CSV Reader: Avoid row offsets host vector default init
- PR #2834 DataFrame supports setting columns via attribute syntax `df.x = col`
- PR #3147 DataFrame can be initialized from rows via list of tuples
- PR #3539 Restrict CuPy to 6

## Bug Fixes

- PR #2584 ORC Reader: fix parsing of `DECIMAL` index positions
- PR #2619 Fix groupby serialization/deserialization
- PR #2614 Update Java version to match
- PR #2601 Fixes nlargest(1) issue in Series and Dataframe
- PR #2610 Fix a bug in index serialization (properly pass DeviceNDArray)
- PR #2621 Fixes the floordiv issue of not promoting float type when rhs is 0
- PR #2611 Types Test: fix static casting from negative int to string
- PR #2618 IO Readers: Fix datasource memory map failure for multiple reads
- PR #2628 groupby_without_aggregation non-nullable input table produces non-nullable output
- PR #2615 fix string category partitioning in java API
- PR #2641 fix string category and timeunit concat in the java API
- PR #2649 Fix groupby issue resulting from column_empty bug
- PR #2658 Fix astype() for null categorical columns
- PR #2660 fix column string category and timeunit concat in the java API
- PR #2664 ORC reader: fix `skip_rows` larger than first stripe
- PR #2654 Allow Java gdfOrderBy to work with string categories
- PR #2669 AVRO reader: fix non-deterministic output
- PR #2668 Update Java bindings to specify timestamp units for ORC and Parquet readers
- PR #2679 AVRO reader: fix cuda errors when decoding compressed streams
- PR #2692 Add concatenation for data-frame with different headers (empty and non-empty)
- PR #2651 Remove nvidia driver installation from ci/cpu/build.sh
- PR #2697 Ensure csv reader sets datetime column time units
- PR #2698 Return RangeIndex from contiguous slice of RangeIndex
- PR #2672 Fix null and integer handling in round
- PR #2704 Parquet Reader: Fix crash when loading string column with nulls
- PR #2725 Fix Jitify issue with running on Turing using CUDA version < 10
- PR #2731 Fix building of benchmarks
- PR #2738 Fix java to find new NVStrings locations
- PR #2736 Pin Jitify branch to v0.10 version
- PR #2742 IO Readers: Fix possible silent failures when creating `NvStrings` instance
- PR #2753 Fix java quantile API calls
- PR #2762 Fix validity processing for time in java
- PR #2796 Fix handling string slicing and other nvstrings delegated methods with dask
- PR #2769 Fix link to API docs in README.md
- PR #2772 Handle multiindex pandas Series #2772
- PR #2749 Fix apply_rows/apply_chunks pessimistic null mask to use in_cols null masks only
- PR #2752 CSV Reader: Fix exception when there's no rows to process
- PR #2716 Added Exception for `StringMethods` in string methods
- PR #2787 Fix Broadcasting `None` to `cudf-series`
- PR #2794 Fix async race in NVCategory::get_value and get_value_bounds
- PR #2795 Fix java build/cast error
- PR #2496 Fix improper merge of two dataframes when names differ
- PR #2824 Fix issue with incorrect result when Numeric Series replace is called several times
- PR #2751 Replace value with null
- PR #2765 Fix Java inequality comparisons for string category
- PR #2818 Fix java join API to use new C++ join API
- PR #2841 Fix nvstrings.slice and slice_from for range (0,0)
- PR #2837 Fix join benchmark
- PR #2809 Add hash_df and group_split dispatch functions for dask
- PR #2843 Parquet reader: fix skip_rows when not aligned with page or row_group boundaries
- PR #2851 Deleted existing dask-cudf/record.txt
- PR #2854 Fix column creation from ephemeral objects exposing __cuda_array_interface__
- PR #2860 Fix boolean indexing when the result is a single row
- PR #2859 Fix tail method issue for string columns
- PR #2852 Fixed `cumsum()` and `cumprod()` on boolean series.
- PR #2865 DaskIO: Fix `read_csv` and `read_orc` when input is list of files
- PR #2750 Fixed casting values to cudf::bool8 so non-zero values always cast to true
- PR #2873 Fixed dask_cudf read_partition bug by generating ParquetDatasetPiece
- PR #2850 Fixes dask_cudf.read_parquet on partitioned datasets
- PR #2896 Properly handle `axis` string keywords in `concat`
- PR #2926 Update rounding algorithm to avoid using fmod
- PR #2968 Fix Java dependency loading when using NVTX
- PR #2963 Fix ORC writer uncompressed block indexing
- PR #2928 CSV Reader: Fix using `byte_range` for large datasets
- PR #2983 Fix sm_70+ race condition in gpu_unsnap
- PR #2964 ORC Writer: Segfault when writing mixed numeric and string columns
- PR #3007 Java: Remove unit test that frees RMM invalid pointer
- PR #3009 Fix orc reader RLEv2 patch position regression from PR #2507
- PR #3002 Fix CUDA invalid configuration errors reported after loading an ORC file without data
- PR #3035 Update update-version.sh for new docs locations
- PR #3038 Fix uninitialized stream parameter in device_table deleter
- PR #3064 Fixes groupby performance issue
- PR #3061 Add rmmInitialize to nvstrings gtests
- PR #3058 Fix UDF doc markdown formatting
- PR #3059 Add nvstrings python build instructions to contributing.md


# cuDF 0.9.0 (21 Aug 2019)

## New Features

- PR #1993 Add CUDA-accelerated series aggregations: mean, var, std
- PR #2111 IO Readers: Support memory buffer, file-like object, and URL inputs
- PR #2012 Add `reindex()` to DataFrame and Series
- PR #2097 Add GPU-accelerated AVRO reader
- PR #2098 Support binary ops on DFs and Series with mismatched indices
- PR #2160 Merge `dask-cudf` codebase into `cudf` repo
- PR #2149 CSV Reader: Add `hex` dtype for explicit hexadecimal parsing
- PR #2156 Add `upper_bound()` and `lower_bound()` for libcudf tables and `searchsorted()` for cuDF Series
- PR #2158 CSV Reader: Support single, non-list/dict argument for `dtype`
- PR #2177 CSV Reader: Add `parse_dates` parameter for explicit date inference
- PR #1744 cudf::apply_boolean_mask and cudf::drop_nulls support for cudf::table inputs (multi-column)
- PR #2196 Add `DataFrame.dropna()`
- PR #2197 CSV Writer: add `chunksize` parameter for `to_csv`
- PR #2215 `type_dispatcher` benchmark
- PR #2179 Add Java quantiles
- PR #2157 Add __array_function__ to DataFrame and Series
- PR #2212 Java support for ORC reader
- PR #2224 Add DataFrame isna, isnull, notna functions
- PR #2236 Add Series.drop_duplicates
- PR #2105 Add hash-based join benchmark
- PR #2316 Add unique, nunique, and value_counts for datetime columns
- PR #2337 Add Java support for slicing a ColumnVector
- PR #2049 Add cudf::merge (sorted merge)
- PR #2368 Full cudf+dask Parquet Support
- PR #2380 New cudf::is_sorted checks whether cudf::table is sorted
- PR #2356 Java column vector standard deviation support
- PR #2221 MultiIndex full indexing - Support iloc and wildcards for loc
- PR #2429 Java support for getting length of strings in a ColumnVector
- PR #2415 Add `value_counts` for series of any type
- PR #2446 Add __array_function__ for index
- PR #2437 ORC reader: Add 'use_np_dtypes' option
- PR #2382 Add CategoricalAccessor add, remove, rename, and ordering methods
- PR #2464 Native implement `__cuda_array_interface__` for Series/Index/Column objects
- PR #2425 Rolling window now accepts array-based user-defined functions
- PR #2442 Add __setitem__
- PR #2449 Java support for getting byte count of strings in a ColumnVector
- PR #2492 Add groupby.size() method
- PR #2358 Add cudf::nans_to_nulls: convert floating point column into bitmask
- PR #2489 Add drop argument to set_index
- PR #2491 Add Java bindings for ORC reader 'use_np_dtypes' option
- PR #2213 Support s/ms/us/ns DatetimeColumn time unit resolutions
- PR #2536 Add _constructor properties to Series and DataFrame

## Improvements

- PR #2103 Move old `column` and `bitmask` files into `legacy/` directory
- PR #2109 added name to Python column classes
- PR #1947 Cleanup serialization code
- PR #2125 More aggregate in java API
- PR #2127 Add in java Scalar tests
- PR #2088 Refactor of Python groupby code
- PR #2130 Java serialization and deserialization of tables.
- PR #2131 Chunk rows logic added to csv_writer
- PR #2129 Add functions in the Java API to support nullable column filtering
- PR #2165 made changes to get_dummies api for it to be available in MethodCache
- PR #2171 Add CodeCov integration, fix doc version, make --skip-tests work when invoking with source
- PR #2184 handle remote orc files for dask-cudf
- PR #2186 Add `getitem` and `getattr` style access to Rolling objects
- PR #2168 Use cudf.Column for CategoricalColumn's categories instead of a tuple
- PR #2193 DOC: cudf::type_dispatcher documentation for specializing dispatched functors
- PR #2199 Better java support for appending strings
- PR #2176 Added column dtype support for datetime, int8, int16 to csv_writer
- PR #2209 Matching `get_dummies` & `select_dtypes` behavior to pandas
- PR #2217 Updated Java bindings to use the new groupby API
- PR #2214 DOC: Update doc instructions to build/install `cudf` and `dask-cudf`
- PR #2220 Update Java bindings for reduction rename
- PR #2232 Move CodeCov upload from build script to Jenkins
- PR #2225 refactor to use libcudf for gathering columns in dataframes
- PR #2293 Improve join performance (faster compute_join_output_size)
- PR #2300 Create separate dask codeowners for dask-cudf codebase
- PR #2304 gdf_group_by_without_aggregations returns gdf_column
- PR #2309 Java readers: remove redundant copy of result pointers
- PR #2307 Add `black` and `isort` to style checker script
- PR #2345 Restore removal of old groupby implementation
- PR #2342 Improve `astype()` to operate all ways
- PR #2329 using libcudf cudf::copy for column deep copy
- PR #2344 DOC: docs on code formatting for contributors
- PR #2376 Add inoperative axis= and win_type= arguments to Rolling()
- PR #2378 remove dask for (de-)serialization of cudf objects
- PR #2353 Bump Arrow and Dask versions
- PR #2377 Replace `standard_python_slice` with just `slice.indices()`
- PR #2373 cudf.DataFrame enchancements & Series.values support
- PR #2392 Remove dlpack submodule; make cuDF's Cython API externally accessible
- PR #2430 Updated Java bindings to use the new unary API
- PR #2406 Moved all existing `table` related files to a `legacy/` directory
- PR #2350 Performance related changes to get_dummies
- PR #2420 Remove `cudautils.astype` and replace with `typecast.apply_cast`
- PR #2456 Small improvement to typecast utility
- PR #2458 Fix handling of thirdparty packages in `isort` config
- PR #2459 IO Readers: Consolidate all readers to use `datasource` class
- PR #2475 Exposed type_dispatcher.hpp, nvcategory_util.hpp and wrapper_types.hpp in the include folder
- PR #2484 Enabled building libcudf as a static library
- PR #2453 Streamline CUDA_REL environment variable
- PR #2483 Bundle Boost filesystem dependency in the Java jar
- PR #2486 Java API hash functions
- PR #2481 Adds the ignore_null_keys option to the java api
- PR #2490 Java api: support multiple aggregates for the same column
- PR #2510 Java api: uses table based apply_boolean_mask
- PR #2432 Use pandas formatting for console, html, and latex output
- PR #2573 Bump numba version to 0.45.1
- PR #2606 Fix references to notebooks-contrib

## Bug Fixes

- PR #2086 Fixed quantile api behavior mismatch in series & dataframe
- PR #2128 Add offset param to host buffer readers in java API.
- PR #2145 Work around binops validity checks for java
- PR #2146 Work around unary_math validity checks for java
- PR #2151 Fixes bug in cudf::copy_range where null_count was invalid
- PR #2139 matching to pandas describe behavior & fixing nan values issue
- PR #2161 Implicitly convert unsigned to signed integer types in binops
- PR #2154 CSV Reader: Fix bools misdetected as strings dtype
- PR #2178 Fix bug in rolling bindings where a view of an ephemeral column was being taken
- PR #2180 Fix issue with isort reordering `importorskip` below imports depending on them
- PR #2187 fix to honor dtype when numpy arrays are passed to columnops.as_column
- PR #2190 Fix issue in astype conversion of string column to 'str'
- PR #2208 Fix issue with calling `head()` on one row dataframe
- PR #2229 Propagate exceptions from Cython cdef functions
- PR #2234 Fix issue with local build script not properly building
- PR #2223 Fix CUDA invalid configuration errors reported after loading small compressed ORC files
- PR #2162 Setting is_unique and is_monotonic-related attributes
- PR #2244 Fix ORC RLEv2 delta mode decoding with nonzero residual delta width
- PR #2297 Work around `var/std` unsupported only at debug build
- PR #2302 Fixed java serialization corner case
- PR #2355 Handle float16 in binary operations
- PR #2311 Fix copy behaviour for GenericIndex
- PR #2349 Fix issues with String filter in java API
- PR #2323 Fix groupby on categoricals
- PR #2328 Ensure order is preserved in CategoricalAccessor._set_categories
- PR #2202 Fix issue with unary ops mishandling empty input
- PR #2326 Fix for bug in DLPack when reading multiple columns
- PR #2324 Fix cudf Docker build
- PR #2325 Fix ORC RLEv2 patched base mode decoding with nonzero patch width
- PR #2235 Fix get_dummies to be compatible with dask
- PR #2332 Zero initialize gdf_dtype_extra_info
- PR #2355 Handle float16 in binary operations
- PR #2360 Fix missing dtype handling in cudf.Series & columnops.as_column
- PR #2364 Fix quantile api and other trivial issues around it
- PR #2361 Fixed issue with `codes` of CategoricalIndex
- PR #2357 Fixed inconsistent type of index created with from_pandas vs direct construction
- PR #2389 Fixed Rolling __getattr__ and __getitem__ for offset based windows
- PR #2402 Fixed bug in valid mask computation in cudf::copy_if (apply_boolean_mask)
- PR #2401 Fix to a scalar datetime(of type Days) issue
- PR #2386 Correctly allocate output valids in groupby
- PR #2411 Fixed failures on binary op on single element string column
- PR #2422 Fix Pandas logical binary operation incompatibilites
- PR #2447 Fix CodeCov posting build statuses temporarily
- PR #2450 Fix erroneous null handling in `cudf.DataFrame`'s `apply_rows`
- PR #2470 Fix issues with empty strings and string categories (Java)
- PR #2471 Fix String Column Validity.
- PR #2481 Fix java validity buffer serialization
- PR #2485 Updated bytes calculation to use size_t to avoid overflow in column concat
- PR #2461 Fix groupby multiple aggregations same column
- PR #2514 Fix cudf::drop_nulls threshold handling in Cython
- PR #2516 Fix utilities include paths and meta.yaml header paths
- PR #2517 Fix device memory leak in to_dlpack tensor deleter
- PR #2431 Fix local build generated file ownerships
- PR #2511 Added import of orc, refactored exception handlers to not squash fatal exceptions
- PR #2527 Fix index and column input handling in dask_cudf read_parquet
- PR #2466 Fix `dataframe.query` returning null rows erroneously
- PR #2548 Orc reader: fix non-deterministic data decoding at chunk boundaries
- PR #2557 fix cudautils import in string.py
- PR #2521 Fix casting datetimes from/to the same resolution
- PR #2545 Fix MultiIndexes with datetime levels
- PR #2560 Remove duplicate `dlpack` definition in conda recipe
- PR #2567 Fix ColumnVector.fromScalar issues while dealing with null scalars
- PR #2565 Orc reader: fix incorrect data decoding of int64 data types
- PR #2577 Fix search benchmark compilation error by adding necessary header
- PR #2604 Fix a bug in copying.pyx:_normalize_types that upcasted int32 to int64


# cuDF 0.8.0 (27 June 2019)

## New Features

- PR #1524 Add GPU-accelerated JSON Lines parser with limited feature set
- PR #1569 Add support for Json objects to the JSON Lines reader
- PR #1622 Add Series.loc
- PR #1654 Add cudf::apply_boolean_mask: faster replacement for gdf_apply_stencil
- PR #1487 cython gather/scatter
- PR #1310 Implemented the slice/split functionality.
- PR #1630 Add Python layer to the GPU-accelerated JSON reader
- PR #1745 Add rounding of numeric columns via Numba
- PR #1772 JSON reader: add support for BytesIO and StringIO input
- PR #1527 Support GDF_BOOL8 in readers and writers
- PR #1819 Logical operators (AND, OR, NOT) for libcudf and cuDF
- PR #1813 ORC Reader: Add support for stripe selection
- PR #1828 JSON Reader: add suport for bool8 columns
- PR #1833 Add column iterator with/without nulls
- PR #1665 Add the point-in-polygon GIS function
- PR #1863 Series and Dataframe methods for all and any
- PR #1908 cudf::copy_range and cudf::fill for copying/assigning an index or range to a constant
- PR #1921 Add additional formats for typecasting to/from strings
- PR #1807 Add Series.dropna()
- PR #1987 Allow user defined functions in the form of ptx code to be passed to binops
- PR #1948 Add operator functions like `Series.add()` to DataFrame and Series
- PR #1954 Add skip test argument to GPU build script
- PR #2018 Add bindings for new groupby C++ API
- PR #1984 Add rolling window operations Series.rolling() and DataFrame.rolling()
- PR #1542 Python method and bindings for to_csv
- PR #1995 Add Java API
- PR #1998 Add google benchmark to cudf
- PR #1845 Add cudf::drop_duplicates, DataFrame.drop_duplicates
- PR #1652 Added `Series.where()` feature
- PR #2074 Java Aggregates, logical ops, and better RMM support
- PR #2140 Add a `cudf::transform` function
- PR #2068 Concatenation of different typed columns

## Improvements

- PR #1538 Replacing LesserRTTI with inequality_comparator
- PR #1703 C++: Added non-aggregating `insert` to `concurrent_unordered_map` with specializations to store pairs with a single atomicCAS when possible.
- PR #1422 C++: Added a RAII wrapper for CUDA streams
- PR #1701 Added `unique` method for stringColumns
- PR #1713 Add documentation for Dask-XGBoost
- PR #1666 CSV Reader: Improve performance for files with large number of columns
- PR #1725 Enable the ability to use a single column groupby as its own index
- PR #1759 Add an example showing simultaneous rolling averages to `apply_grouped` documentation
- PR #1746 C++: Remove unused code: `windowed_ops.cu`, `sorting.cu`, `hash_ops.cu`
- PR #1748 C++: Add `bool` nullability flag to `device_table` row operators
- PR #1764 Improve Numerical column: `mean_var` and `mean`
- PR #1767 Speed up Python unit tests
- PR #1770 Added build.sh script, updated CI scripts and documentation
- PR #1739 ORC Reader: Add more pytest coverage
- PR #1696 Added null support in `Series.replace()`.
- PR #1390 Added some basic utility functions for `gdf_column`'s
- PR #1791 Added general column comparison code for testing
- PR #1795 Add printing of git submodule info to `print_env.sh`
- PR #1796 Removing old sort based group by code and gdf_filter
- PR #1811 Added funtions for copying/allocating `cudf::table`s
- PR #1838 Improve columnops.column_empty so that it returns typed columns instead of a generic Column
- PR #1890 Add utils.get_dummies- a pandas-like wrapper around one_hot-encoding
- PR #1823 CSV Reader: default the column type to string for empty dataframes
- PR #1827 Create bindings for scalar-vector binops, and update one_hot_encoding to use them
- PR #1817 Operators now support different sized dataframes as long as they don't share different sized columns
- PR #1855 Transition replace_nulls to new C++ API and update corresponding Cython/Python code
- PR #1858 Add `std::initializer_list` constructor to `column_wrapper`
- PR #1846 C++ type-erased gdf_equal_columns test util; fix gdf_equal_columns logic error
- PR #1390 Added some basic utility functions for `gdf_column`s
- PR #1391 Tidy up bit-resolution-operation and bitmask class code
- PR #1882 Add iloc functionality to MultiIndex dataframes
- PR #1884 Rolling windows: general enhancements and better coverage for unit tests
- PR #1886 support GDF_STRING_CATEGORY columns in apply_boolean_mask, drop_nulls and other libcudf functions
- PR #1896 Improve performance of groupby with levels specified in dask-cudf
- PR #1915 Improve iloc performance for non-contiguous row selection
- PR #1859 Convert read_json into a C++ API
- PR #1919 Rename libcudf namespace gdf to namespace cudf
- PR #1850 Support left_on and right_on for DataFrame merge operator
- PR #1930 Specialize constructor for `cudf::bool8` to cast argument to `bool`
- PR #1938 Add default constructor for `column_wrapper`
- PR #1930 Specialize constructor for `cudf::bool8` to cast argument to `bool`
- PR #1952 consolidate libcudf public API headers in include/cudf
- PR #1949 Improved selection with boolmask using libcudf `apply_boolean_mask`
- PR #1956 Add support for nulls in `query()`
- PR #1973 Update `std::tuple` to `std::pair` in top-most libcudf APIs and C++ transition guide
- PR #1981 Convert read_csv into a C++ API
- PR #1868 ORC Reader: Support row index for speed up on small/medium datasets
- PR #1964 Added support for list-like types in Series.str.cat
- PR #2005 Use HTML5 details tag in bug report issue template
- PR #2003 Removed few redundant unit-tests from test_string.py::test_string_cat
- PR #1944 Groupby design improvements
- PR #2017 Convert `read_orc()` into a C++ API
- PR #2011 Convert `read_parquet()` into a C++ API
- PR #1756 Add documentation "10 Minutes to cuDF and dask_cuDF"
- PR #2034 Adding support for string columns concatenation using "add" binary operator
- PR #2042 Replace old "10 Minutes" guide with new guide for docs build process
- PR #2036 Make library of common test utils to speed up tests compilation
- PR #2022 Facilitating get_dummies to be a high level api too
- PR #2050 Namespace IO readers and add back free-form `read_xxx` functions
- PR #2104 Add a functional ``sort=`` keyword argument to groupby
- PR #2108 Add `find_and_replace` for StringColumn for replacing single values
- PR #1803 cuDF/CuPy interoperability documentation

## Bug Fixes

- PR #1465 Fix for test_orc.py and test_sparse_df.py test failures
- PR #1583 Fix underlying issue in `as_index()` that was causing `Series.quantile()` to fail
- PR #1680 Add errors= keyword to drop() to fix cudf-dask bug
- PR #1651 Fix `query` function on empty dataframe
- PR #1616 Fix CategoricalColumn to access categories by index instead of iteration
- PR #1660 Fix bug in `loc` when indexing with a column name (a string)
- PR #1683 ORC reader: fix timestamp conversion to UTC
- PR #1613 Improve CategoricalColumn.fillna(-1) performance
- PR #1642 Fix failure of CSV_TEST gdf_csv_test.SkiprowsNrows on multiuser systems
- PR #1709 Fix handling of `datetime64[ms]` in `dataframe.select_dtypes`
- PR #1704 CSV Reader: Add support for the plus sign in number fields
- PR #1687 CSV reader: return an empty dataframe for zero size input
- PR #1757 Concatenating columns with null columns
- PR #1755 Add col_level keyword argument to melt
- PR #1758 Fix df.set_index() when setting index from an empty column
- PR #1749 ORC reader: fix long strings of NULL values resulting in incorrect data
- PR #1742 Parquet Reader: Fix index column name to match PANDAS compat
- PR #1782 Update libcudf doc version
- PR #1783 Update conda dependencies
- PR #1786 Maintain the original series name in series.unique output
- PR #1760 CSV Reader: fix segfault when dtype list only includes columns from usecols list
- PR #1831 build.sh: Assuming python is in PATH instead of using PYTHON env var
- PR #1839 Raise an error instead of segfaulting when transposing a DataFrame with StringColumns
- PR #1840 Retain index correctly during merge left_on right_on
- PR #1825 cuDF: Multiaggregation Groupby Failures
- PR #1789 CSV Reader: Fix missing support for specifying `int8` and `int16` dtypes
- PR #1857 Cython Bindings: Handle `bool` columns while calling `column_view_from_NDArrays`
- PR #1849 Allow DataFrame support methods to pass arguments to the methods
- PR #1847 Fixed #1375 by moving the nvstring check into the wrapper function
- PR #1864 Fixing cudf reduction for POWER platform
- PR #1869 Parquet reader: fix Dask timestamps not matching with Pandas (convert to milliseconds)
- PR #1876 add dtype=bool for `any`, `all` to treat integer column correctly
- PR #1875 CSV reader: take NaN values into account in dtype detection
- PR #1873 Add column dtype checking for the all/any methods
- PR #1902 Bug with string iteration in _apply_basic_agg
- PR #1887 Fix for initialization issue in pq_read_arg,orc_read_arg
- PR #1867 JSON reader: add support for null/empty fields, including the 'null' literal
- PR #1891 Fix bug #1750 in string column comparison
- PR #1909 Support of `to_pandas()` of boolean series with null values
- PR #1923 Use prefix removal when two aggs are called on a SeriesGroupBy
- PR #1914 Zero initialize gdf_column local variables
- PR #1959 Add support for comparing boolean Series to scalar
- PR #1966 Ignore index fix in series append
- PR #1967 Compute index __sizeof__ only once for DataFrame __sizeof__
- PR #1977 Support CUDA installation in default system directories
- PR #1982 Fixes incorrect index name after join operation
- PR #1985 Implement `GDF_PYMOD`, a special modulo that follows python's sign rules
- PR #1991 Parquet reader: fix decoding of NULLs
- PR #1990 Fixes a rendering bug in the `apply_grouped` documentation
- PR #1978 Fix for values being filled in an empty dataframe
- PR #2001 Correctly create MultiColumn from Pandas MultiColumn
- PR #2006 Handle empty dataframe groupby construction for dask
- PR #1965 Parquet Reader: Fix duplicate index column when it's already in `use_cols`
- PR #2033 Add pip to conda environment files to fix warning
- PR #2028 CSV Reader: Fix reading of uncompressed files without a recognized file extension
- PR #2073 Fix an issue when gathering columns with NVCategory and nulls
- PR #2053 cudf::apply_boolean_mask return empty column for empty boolean mask
- PR #2066 exclude `IteratorTest.mean_var_output` test from debug build
- PR #2069 Fix JNI code to use read_csv and read_parquet APIs
- PR #2071 Fix bug with unfound transitive dependencies for GTests in Ubuntu 18.04
- PR #2089 Configure Sphinx to render params correctly
- PR #2091 Fix another bug with unfound transitive dependencies for `cudftestutils` in Ubuntu 18.04
- PR #2115 Just apply `--disable-new-dtags` instead of trying to define all the transitive dependencies
- PR #2106 Fix errors in JitCache tests caused by sharing of device memory between processes
- PR #2120 Fix errors in JitCache tests caused by running multiple threads on the same data
- PR #2102 Fix memory leak in groupby
- PR #2113 fixed typo in to_csv code example


# cudf 0.7.2 (16 May 2019)

## New Features

- PR #1735 Added overload for atomicAdd on int64. Streamlined implementation of custom atomic overloads.
- PR #1741 Add MultiIndex concatenation

## Bug Fixes

- PR #1718 Fix issue with SeriesGroupBy MultiIndex in dask-cudf
- PR #1734 Python: fix performance regression for groupby count() aggregations
- PR #1768 Cython: fix handling read only schema buffers in gpuarrow reader


# cudf 0.7.1 (11 May 2019)

## New Features

- PR #1702 Lazy load MultiIndex to return groupby performance to near optimal.

## Bug Fixes

- PR #1708 Fix handling of `datetime64[ms]` in `dataframe.select_dtypes`


# cuDF 0.7.0 (10 May 2019)

## New Features

- PR #982 Implement gdf_group_by_without_aggregations and gdf_unique_indices functions
- PR #1142 Add `GDF_BOOL` column type
- PR #1194 Implement overloads for CUDA atomic operations
- PR #1292 Implemented Bitwise binary ops AND, OR, XOR (&, |, ^)
- PR #1235 Add GPU-accelerated Parquet Reader
- PR #1335 Added local_dict arg in `DataFrame.query()`.
- PR #1282 Add Series and DataFrame.describe()
- PR #1356 Rolling windows
- PR #1381 Add DataFrame._get_numeric_data
- PR #1388 Add CODEOWNERS file to auto-request reviews based on where changes are made
- PR #1396 Add DataFrame.drop method
- PR #1413 Add DataFrame.melt method
- PR #1412 Add DataFrame.pop()
- PR #1419 Initial CSV writer function
- PR #1441 Add Series level cumulative ops (cumsum, cummin, cummax, cumprod)
- PR #1420 Add script to build and test on a local gpuCI image
- PR #1440 Add DatetimeColumn.min(), DatetimeColumn.max()
- PR #1455 Add Series.Shift via Numba kernel
- PR #1441 Add Series level cumulative ops (cumsum, cummin, cummax, cumprod)
- PR #1461 Add Python coverage test to gpu build
- PR #1445 Parquet Reader: Add selective reading of rows and row group
- PR #1532 Parquet Reader: Add support for INT96 timestamps
- PR #1516 Add Series and DataFrame.ndim
- PR #1556 Add libcudf C++ transition guide
- PR #1466 Add GPU-accelerated ORC Reader
- PR #1565 Add build script for nightly doc builds
- PR #1508 Add Series isna, isnull, and notna
- PR #1456 Add Series.diff() via Numba kernel
- PR #1588 Add Index `astype` typecasting
- PR #1301 MultiIndex support
- PR #1599 Level keyword supported in groupby
- PR #929 Add support operations to dataframe
- PR #1609 Groupby accept list of Series
- PR #1658 Support `group_keys=True` keyword in groupby method

## Improvements

- PR #1531 Refactor closures as private functions in gpuarrow
- PR #1404 Parquet reader page data decoding speedup
- PR #1076 Use `type_dispatcher` in join, quantiles, filter, segmented sort, radix sort and hash_groupby
- PR #1202 Simplify README.md
- PR #1149 CSV Reader: Change convertStrToValue() functions to `__device__` only
- PR #1238 Improve performance of the CUDA trie used in the CSV reader
- PR #1245 Use file cache for JIT kernels
- PR #1278 Update CONTRIBUTING for new conda environment yml naming conventions
- PR #1163 Refactored UnaryOps. Reduced API to two functions: `gdf_unary_math` and `gdf_cast`. Added `abs`, `-`, and `~` ops. Changed bindings to Cython
- PR #1284 Update docs version
- PR #1287 add exclude argument to cudf.select_dtype function
- PR #1286 Refactor some of the CSV Reader kernels into generic utility functions
- PR #1291 fillna in `Series.to_gpu_array()` and `Series.to_array()` can accept the scalar too now.
- PR #1005 generic `reduction` and `scan` support
- PR #1349 Replace modernGPU sort join with thrust.
- PR #1363 Add a dataframe.mean(...) that raises NotImplementedError to satisfy `dask.dataframe.utils.is_dataframe_like`
- PR #1319 CSV Reader: Use column wrapper for gdf_column output alloc/dealloc
- PR #1376 Change series quantile default to linear
- PR #1399 Replace CFFI bindings for NVTX functions with Cython bindings
- PR #1389 Refactored `set_null_count()`
- PR #1386 Added macros `GDF_TRY()`, `CUDF_TRY()` and `ASSERT_CUDF_SUCCEEDED()`
- PR #1435 Rework CMake and conda recipes to depend on installed libraries
- PR #1391 Tidy up bit-resolution-operation and bitmask class code
- PR #1439 Add cmake variable to enable compiling CUDA code with -lineinfo
- PR #1462 Add ability to read parquet files from arrow::io::RandomAccessFile
- PR #1453 Convert CSV Reader CFFI to Cython
- PR #1479 Convert Parquet Reader CFFI to Cython
- PR #1397 Add a utility function for producing an overflow-safe kernel launch grid configuration
- PR #1382 Add GPU parsing of nested brackets to cuIO parsing utilities
- PR #1481 Add cudf::table constructor to allocate a set of `gdf_column`s
- PR #1484 Convert GroupBy CFFI to Cython
- PR #1463 Allow and default melt keyword argument var_name to be None
- PR #1486 Parquet Reader: Use device_buffer rather than device_ptr
- PR #1525 Add cudatoolkit conda dependency
- PR #1520 Renamed `src/dataframe` to `src/table` and moved `table.hpp`. Made `types.hpp` to be type declarations only.
- PR #1492 Convert transpose CFFI to Cython
- PR #1495 Convert binary and unary ops CFFI to Cython
- PR #1503 Convert sorting and hashing ops CFFI to Cython
- PR #1522 Use latest release version in update-version CI script
- PR #1533 Remove stale join CFFI, fix memory leaks in join Cython
- PR #1521 Added `row_bitmask` to compute bitmask for rows of a table. Merged `valids_ops.cu` and `bitmask_ops.cu`
- PR #1553 Overload `hash_row` to avoid using intial hash values. Updated `gdf_hash` to select between overloads
- PR #1585 Updated `cudf::table` to maintain own copy of wrapped `gdf_column*`s
- PR #1559 Add `except +` to all Cython function definitions to catch C++ exceptions properly
- PR #1617 `has_nulls` and `column_dtypes` for `cudf::table`
- PR #1590 Remove CFFI from the build / install process entirely
- PR #1536 Convert gpuarrow CFFI to Cython
- PR #1655 Add `Column._pointer` as a way to access underlying `gdf_column*` of a `Column`
- PR #1655 Update readme conda install instructions for cudf version 0.6 and 0.7


## Bug Fixes

- PR #1233 Fix dtypes issue while adding the column to `str` dataframe.
- PR #1254 CSV Reader: fix data type detection for floating-point numbers in scientific notation
- PR #1289 Fix looping over each value instead of each category in concatenation
- PR #1293 Fix Inaccurate error message in join.pyx
- PR #1308 Add atomicCAS overload for `int8_t`, `int16_t`
- PR #1317 Fix catch polymorphic exception by reference in ipc.cu
- PR #1325 Fix dtype of null bitmasks to int8
- PR #1326 Update build documentation to use -DCMAKE_CXX11_ABI=ON
- PR #1334 Add "na_position" argument to CategoricalColumn sort_by_values
- PR #1321 Fix out of bounds warning when checking Bzip2 header
- PR #1359 Add atomicAnd/Or/Xor for integers
- PR #1354 Fix `fillna()` behaviour when replacing values with different dtypes
- PR #1347 Fixed core dump issue while passing dict_dtypes without column names in `cudf.read_csv()`
- PR #1379 Fixed build failure caused due to error: 'col_dtype' may be used uninitialized
- PR #1392 Update cudf Dockerfile and package_versions.sh
- PR #1385 Added INT8 type to `_schema_to_dtype` for use in GpuArrowReader
- PR #1393 Fixed a bug in `gdf_count_nonzero_mask()` for the case of 0 bits to count
- PR #1395 Update CONTRIBUTING to use the environment variable CUDF_HOME
- PR #1416 Fix bug at gdf_quantile_exact and gdf_quantile_appox
- PR #1421 Fix remove creation of series multiple times during `add_column()`
- PR #1405 CSV Reader: Fix memory leaks on read_csv() failure
- PR #1328 Fix CategoricalColumn to_arrow() null mask
- PR #1433 Fix NVStrings/categories includes
- PR #1432 Update NVStrings to 0.7.* to coincide with 0.7 development
- PR #1483 Modify CSV reader to avoid cropping blank quoted characters in non-string fields
- PR #1446 Merge 1275 hotfix from master into branch-0.7
- PR #1447 Fix legacy groupby apply docstring
- PR #1451 Fix hash join estimated result size is not correct
- PR #1454 Fix local build script improperly change directory permissions
- PR #1490 Require Dask 1.1.0+ for `is_dataframe_like` test or skip otherwise.
- PR #1491 Use more specific directories & groups in CODEOWNERS
- PR #1497 Fix Thrust issue on CentOS caused by missing default constructor of host_vector elements
- PR #1498 Add missing include guard to device_atomics.cuh and separated DEVICE_ATOMICS_TEST
- PR #1506 Fix csv-write call to updated NVStrings method
- PR #1510 Added nvstrings `fillna()` function
- PR #1507 Parquet Reader: Default string data to GDF_STRING
- PR #1535 Fix doc issue to ensure correct labelling of cudf.series
- PR #1537 Fix `undefined reference` link error in HashPartitionTest
- PR #1548 Fix ci/local/build.sh README from using an incorrect image example
- PR #1551 CSV Reader: Fix integer column name indexing
- PR #1586 Fix broken `scalar_wrapper::operator==`
- PR #1591 ORC/Parquet Reader: Fix missing import for FileNotFoundError exception
- PR #1573 Parquet Reader: Fix crash due to clash with ORC reader datasource
- PR #1607 Revert change of `column.to_dense_buffer` always return by copy for performance concerns
- PR #1618 ORC reader: fix assert & data output when nrows/skiprows isn't aligned to stripe boundaries
- PR #1631 Fix failure of TYPES_TEST on some gcc-7 based systems.
- PR #1641 CSV Reader: Fix skip_blank_lines behavior with Windows line terminators (\r\n)
- PR #1648 ORC reader: fix non-deterministic output when skiprows is non-zero
- PR #1676 Fix groupby `as_index` behaviour with `MultiIndex`
- PR #1659 Fix bug caused by empty groupbys and multiindex slicing throwing exceptions
- PR #1656 Correct Groupby failure in dask when un-aggregable columns are left in dataframe.
- PR #1689 Fix groupby performance regression
- PR #1694 Add Cython as a runtime dependency since it's required in `setup.py`


# cuDF 0.6.1 (25 Mar 2019)

## Bug Fixes

- PR #1275 Fix CentOS exception in DataFrame.hash_partition from using value "returned" by a void function


# cuDF 0.6.0 (22 Mar 2019)

## New Features

- PR #760 Raise `FileNotFoundError` instead of `GDF_FILE_ERROR` in `read_csv` if the file does not exist
- PR #539 Add Python bindings for replace function
- PR #823 Add Doxygen configuration to enable building HTML documentation for libcudf C/C++ API
- PR #807 CSV Reader: Add byte_range parameter to specify the range in the input file to be read
- PR #857 Add Tail method for Series/DataFrame and update Head method to use iloc
- PR #858 Add series feature hashing support
- PR #871 CSV Reader: Add support for NA values, including user specified strings
- PR #893 Adds PyArrow based parquet readers / writers to Python, fix category dtype handling, fix arrow ingest buffer size issues
- PR #867 CSV Reader: Add support for ignoring blank lines and comment lines
- PR #887 Add Series digitize method
- PR #895 Add Series groupby
- PR #898 Add DataFrame.groupby(level=0) support
- PR #920 Add feather, JSON, HDF5 readers / writers from PyArrow / Pandas
- PR #888 CSV Reader: Add prefix parameter for column names, used when parsing without a header
- PR #913 Add DLPack support: convert between cuDF DataFrame and DLTensor
- PR #939 Add ORC reader from PyArrow
- PR #918 Add Series.groupby(level=0) support
- PR #906 Add binary and comparison ops to DataFrame
- PR #958 Support unary and binary ops on indexes
- PR #964 Add `rename` method to `DataFrame`, `Series`, and `Index`
- PR #985 Add `Series.to_frame` method
- PR #985 Add `drop=` keyword to reset_index method
- PR #994 Remove references to pygdf
- PR #990 Add external series groupby support
- PR #988 Add top-level merge function to cuDF
- PR #992 Add comparison binaryops to DateTime columns
- PR #996 Replace relative path imports with absolute paths in tests
- PR #995 CSV Reader: Add index_col parameter to specify the column name or index to be used as row labels
- PR #1004 Add `from_gpu_matrix` method to DataFrame
- PR #997 Add property index setter
- PR #1007 Replace relative path imports with absolute paths in cudf
- PR #1013 select columns with df.columns
- PR #1016 Rename Series.unique_count() to nunique() to match pandas API
- PR #947 Prefixsum to handle nulls and float types
- PR #1029 Remove rest of relative path imports
- PR #1021 Add filtered selection with assignment for Dataframes
- PR #872 Adding NVCategory support to cudf apis
- PR #1052 Add left/right_index and left/right_on keywords to merge
- PR #1091 Add `indicator=` and `suffixes=` keywords to merge
- PR #1107 Add unsupported keywords to Series.fillna
- PR #1032 Add string support to cuDF python
- PR #1136 Removed `gdf_concat`
- PR #1153 Added function for getting the padded allocation size for valid bitmask
- PR #1148 Add cudf.sqrt for dataframes and Series
- PR #1159 Add Python bindings for libcudf dlpack functions
- PR #1155 Add __array_ufunc__ for DataFrame and Series for sqrt
- PR #1168 to_frame for series accepts a name argument


## Improvements

- PR #1218 Add dask-cudf page to API docs
- PR #892 Add support for heterogeneous types in binary ops with JIT
- PR #730 Improve performance of `gdf_table` constructor
- PR #561 Add Doxygen style comments to Join CUDA functions
- PR #813 unified libcudf API functions by replacing gpu_ with gdf_
- PR #822 Add support for `__cuda_array_interface__` for ingest
- PR #756 Consolidate common helper functions from unordered map and multimap
- PR #753 Improve performance of groupby sum and average, especially for cases with few groups.
- PR #836 Add ingest support for arrow chunked arrays in Column, Series, DataFrame creation
- PR #763 Format doxygen comments for csv_read_arg struct
- PR #532 CSV Reader: Use type dispatcher instead of switch block
- PR #694 Unit test utilities improvements
- PR #878 Add better indexing to Groupby
- PR #554 Add `empty` method and `is_monotonic` attribute to `Index`
- PR #1040 Fixed up Doxygen comment tags
- PR #909 CSV Reader: Avoid host->device->host copy for header row data
- PR #916 Improved unit testing and error checking for `gdf_column_concat`
- PR #941 Replace `numpy` call in `Series.hash_encode` with `numba`
- PR #942 Added increment/decrement operators for wrapper types
- PR #943 Updated `count_nonzero_mask` to return `num_rows` when the mask is null
- PR #952 Added trait to map C++ type to `gdf_dtype`
- PR #966 Updated RMM submodule.
- PR #998 Add IO reader/writer modules to API docs, fix for missing cudf.Series docs
- PR #1017 concatenate along columns for Series and DataFrames
- PR #1002 Support indexing a dataframe with another boolean dataframe
- PR #1018 Better concatenation for Series and Dataframes
- PR #1036 Use Numpydoc style docstrings
- PR #1047 Adding gdf_dtype_extra_info to gdf_column_view_augmented
- PR #1054 Added default ctor to SerialTrieNode to overcome Thrust issue in CentOS7 + CUDA10
- PR #1024 CSV Reader: Add support for hexadecimal integers in integral-type columns
- PR #1033 Update `fillna()` to use libcudf function `gdf_replace_nulls`
- PR #1066 Added inplace assignment for columns and select_dtypes for dataframes
- PR #1026 CSV Reader: Change the meaning and type of the quoting parameter to match Pandas
- PR #1100 Adds `CUDF_EXPECTS` error-checking macro
- PR #1092 Fix select_dtype docstring
- PR #1111 Added cudf::table
- PR #1108 Sorting for datetime columns
- PR #1120 Return a `Series` (not a `Column`) from `Series.cat.set_categories()`
- PR #1128 CSV Reader: The last data row does not need to be line terminated
- PR #1183 Bump Arrow version to 0.12.1
- PR #1208 Default to CXX11_ABI=ON
- PR #1252 Fix NVStrings dependencies for cuda 9.2 and 10.0
- PR #2037 Optimize the existing `gather` and `scatter` routines in `libcudf`

## Bug Fixes

- PR #821 Fix flake8 issues revealed by flake8 update
- PR #808 Resolved renamed `d_columns_valids` variable name
- PR #820 CSV Reader: fix the issue where reader adds additional rows when file uses \r\n as a line terminator
- PR #780 CSV Reader: Fix scientific notation parsing and null values for empty quotes
- PR #815 CSV Reader: Fix data parsing when tabs are present in the input CSV file
- PR #850 Fix bug where left joins where the left df has 0 rows causes a crash
- PR #861 Fix memory leak by preserving the boolean mask index
- PR #875 Handle unnamed indexes in to/from arrow functions
- PR #877 Fix ingest of 1 row arrow tables in from arrow function
- PR #876 Added missing `<type_traits>` include
- PR #889 Deleted test_rmm.py which has now moved to RMM repo
- PR #866 Merge v0.5.1 numpy ABI hotfix into 0.6
- PR #917 value_counts return int type on empty columns
- PR #611 Renamed `gdf_reduce_optimal_output_size()` -> `gdf_reduction_get_intermediate_output_size()`
- PR #923 fix index for negative slicing for cudf dataframe and series
- PR #927 CSV Reader: Fix category GDF_CATEGORY hashes not being computed properly
- PR #921 CSV Reader: Fix parsing errors with delim_whitespace, quotations in the header row, unnamed columns
- PR #933 Fix handling objects of all nulls in series creation
- PR #940 CSV Reader: Fix an issue where the last data row is missing when using byte_range
- PR #945 CSV Reader: Fix incorrect datetime64 when milliseconds or space separator are used
- PR #959 Groupby: Problem with column name lookup
- PR #950 Converting dataframe/recarry with non-contiguous arrays
- PR #963 CSV Reader: Fix another issue with missing data rows when using byte_range
- PR #999 Fix 0 sized kernel launches and empty sort_index exception
- PR #993 Fix dtype in selecting 0 rows from objects
- PR #1009 Fix performance regression in `to_pandas` method on DataFrame
- PR #1008 Remove custom dask communication approach
- PR #1001 CSV Reader: Fix a memory access error when reading a large (>2GB) file with date columns
- PR #1019 Binary Ops: Fix error when one input column has null mask but other doesn't
- PR #1014 CSV Reader: Fix false positives in bool value detection
- PR #1034 CSV Reader: Fix parsing floating point precision and leading zero exponents
- PR #1044 CSV Reader: Fix a segfault when byte range aligns with a page
- PR #1058 Added support for `DataFrame.loc[scalar]`
- PR #1060 Fix column creation with all valid nan values
- PR #1073 CSV Reader: Fix an issue where a column name includes the return character
- PR #1090 Updating Doxygen Comments
- PR #1080 Fix dtypes returned from loc / iloc because of lists
- PR #1102 CSV Reader: Minor fixes and memory usage improvements
- PR #1174: Fix release script typo
- PR #1137 Add prebuild script for CI
- PR #1118 Enhanced the `DataFrame.from_records()` feature
- PR #1129 Fix join performance with index parameter from using numpy array
- PR #1145 Issue with .agg call on multi-column dataframes
- PR #908 Some testing code cleanup
- PR #1167 Fix issue with null_count not being set after inplace fillna()
- PR #1184 Fix iloc performance regression
- PR #1185 Support left_on/right_on and also on=str in merge
- PR #1200 Fix allocating bitmasks with numba instead of rmm in allocate_mask function
- PR #1213 Fix bug with csv reader requesting subset of columns using wrong datatype
- PR #1223 gpuCI: Fix label on rapidsai channel on gpu build scripts
- PR #1242 Add explicit Thrust exec policy to fix NVCATEGORY_TEST segfault on some platforms
- PR #1246 Fix categorical tests that failed due to bad implicit type conversion
- PR #1255 Fix overwriting conda package main label uploads
- PR #1259 Add dlpack includes to pip build


# cuDF 0.5.1 (05 Feb 2019)

## Bug Fixes

- PR #842 Avoid using numpy via cimport to prevent ABI issues in Cython compilation


# cuDF 0.5.0 (28 Jan 2019)

## New Features

- PR #722 Add bzip2 decompression support to `read_csv()`
- PR #693 add ZLIB-based GZIP/ZIP support to `read_csv_strings()`
- PR #411 added null support to gdf_order_by (new API) and cudf_table::sort
- PR #525 Added GitHub Issue templates for bugs, documentation, new features, and questions
- PR #501 CSV Reader: Add support for user-specified decimal point and thousands separator to read_csv_strings()
- PR #455 CSV Reader: Add support for user-specified decimal point and thousands separator to read_csv()
- PR #439 add `DataFrame.drop` method similar to pandas
- PR #356 add `DataFrame.transpose` method and `DataFrame.T` property similar to pandas
- PR #505 CSV Reader: Add support for user-specified boolean values
- PR #350 Implemented Series replace function
- PR #490 Added print_env.sh script to gather relevant environment details when reporting cuDF issues
- PR #474 add ZLIB-based GZIP/ZIP support to `read_csv()`
- PR #547 Added melt similar to `pandas.melt()`
- PR #491 Add CI test script to check for updates to CHANGELOG.md in PRs
- PR #550 Add CI test script to check for style issues in PRs
- PR #558 Add CI scripts for cpu-based conda and gpu-based test builds
- PR #524 Add Boolean Indexing
- PR #564 Update python `sort_values` method to use updated libcudf `gdf_order_by` API
- PR #509 CSV Reader: Input CSV file can now be passed in as a text or a binary buffer
- PR #607 Add `__iter__` and iteritems to DataFrame class
- PR #643 added a new api gdf_replace_nulls that allows a user to replace nulls in a column

## Improvements

- PR #426 Removed sort-based groupby and refactored existing groupby APIs. Also improves C++/CUDA compile time.
- PR #461 Add `CUDF_HOME` variable in README.md to replace relative pathing.
- PR #472 RMM: Created centralized rmm::device_vector alias and rmm::exec_policy
- PR #500 Improved the concurrent hash map class to support partitioned (multi-pass) hash table building.
- PR #454 Improve CSV reader docs and examples
- PR #465 Added templated C++ API for RMM to avoid explicit cast to `void**`
- PR #513 `.gitignore` tweaks
- PR #521 Add `assert_eq` function for testing
- PR #502 Simplify Dockerfile for local dev, eliminate old conda/pip envs
- PR #549 Adds `-rdynamic` compiler flag to nvcc for Debug builds
- PR #472 RMM: Created centralized rmm::device_vector alias and rmm::exec_policy
- PR #577 Added external C++ API for scatter/gather functions
- PR #500 Improved the concurrent hash map class to support partitioned (multi-pass) hash table building
- PR #583 Updated `gdf_size_type` to `int`
- PR #500 Improved the concurrent hash map class to support partitioned (multi-pass) hash table building
- PR #617 Added .dockerignore file. Prevents adding stale cmake cache files to the docker container
- PR #658 Reduced `JOIN_TEST` time by isolating overflow test of hash table size computation
- PR #664 Added Debuging instructions to README
- PR #651 Remove noqa marks in `__init__.py` files
- PR #671 CSV Reader: uncompressed buffer input can be parsed without explicitly specifying compression as None
- PR #684 Make RMM a submodule
- PR #718 Ensure sum, product, min, max methods pandas compatibility on empty datasets
- PR #720 Refactored Index classes to make them more Pandas-like, added CategoricalIndex
- PR #749 Improve to_arrow and from_arrow Pandas compatibility
- PR #766 Remove TravisCI references, remove unused variables from CMake, fix ARROW_VERSION in Cmake
- PR #773 Add build-args back to Dockerfile and handle dependencies based on environment yml file
- PR #781 Move thirdparty submodules to root and symlink in /cpp
- PR #843 Fix broken cudf/python API examples, add new methods to the API index

## Bug Fixes

- PR #569 CSV Reader: Fix days being off-by-one when parsing some dates
- PR #531 CSV Reader: Fix incorrect parsing of quoted numbers
- PR #465 Added templated C++ API for RMM to avoid explicit cast to `void**`
- PR #473 Added missing <random> include
- PR #478 CSV Reader: Add api support for auto column detection, header, mangle_dupe_cols, usecols
- PR #495 Updated README to correct where cffi pytest should be executed
- PR #501 Fix the intermittent segfault caused by the `thousands` and `compression` parameters in the csv reader
- PR #502 Simplify Dockerfile for local dev, eliminate old conda/pip envs
- PR #512 fix bug for `on` parameter in `DataFrame.merge` to allow for None or single column name
- PR #511 Updated python/cudf/bindings/join.pyx to fix cudf merge printing out dtypes
- PR #513 `.gitignore` tweaks
- PR #521 Add `assert_eq` function for testing
- PR #537 Fix CMAKE_CUDA_STANDARD_REQURIED typo in CMakeLists.txt
- PR #447 Fix silent failure in initializing DataFrame from generator
- PR #545 Temporarily disable csv reader thousands test to prevent segfault (test re-enabled in PR #501)
- PR #559 Fix Assertion error while using `applymap` to change the output dtype
- PR #575 Update `print_env.sh` script to better handle missing commands
- PR #612 Prevent an exception from occuring with true division on integer series.
- PR #630 Fix deprecation warning for `pd.core.common.is_categorical_dtype`
- PR #622 Fix Series.append() behaviour when appending values with different numeric dtype
- PR #603 Fix error while creating an empty column using None.
- PR #673 Fix array of strings not being caught in from_pandas
- PR #644 Fix return type and column support of dataframe.quantile()
- PR #634 Fix create `DataFrame.from_pandas()` with numeric column names
- PR #654 Add resolution check for GDF_TIMESTAMP in Join
- PR #648 Enforce one-to-one copy required when using `numba>=0.42.0`
- PR #645 Fix cmake build type handling not setting debug options when CMAKE_BUILD_TYPE=="Debug"
- PR #669 Fix GIL deadlock when launching multiple python threads that make Cython calls
- PR #665 Reworked the hash map to add a way to report the destination partition for a key
- PR #670 CMAKE: Fix env include path taking precedence over libcudf source headers
- PR #674 Check for gdf supported column types
- PR #677 Fix 'gdf_csv_test_Dates' gtest failure due to missing nrows parameter
- PR #604 Fix the parsing errors while reading a csv file using `sep` instead of `delimiter`.
- PR #686 Fix converting nulls to NaT values when converting Series to Pandas/Numpy
- PR #689 CSV Reader: Fix behavior with skiprows+header to match pandas implementation
- PR #691 Fixes Join on empty input DFs
- PR #706 CSV Reader: Fix broken dtype inference when whitespace is in data
- PR #717 CSV reader: fix behavior when parsing a csv file with no data rows
- PR #724 CSV Reader: fix build issue due to parameter type mismatch in a std::max call
- PR #734 Prevents reading undefined memory in gpu_expand_mask_bits numba kernel
- PR #747 CSV Reader: fix an issue where CUDA allocations fail with some large input files
- PR #750 Fix race condition for handling NVStrings in CMake
- PR #719 Fix merge column ordering
- PR #770 Fix issue where RMM submodule pointed to wrong branch and pin other to correct branches
- PR #778 Fix hard coded ABI off setting
- PR #784 Update RMM submodule commit-ish and pip paths
- PR #794 Update `rmm::exec_policy` usage to fix segmentation faults when used as temprory allocator.
- PR #800 Point git submodules to branches of forks instead of exact commits


# cuDF 0.4.0 (05 Dec 2018)

## New Features

- PR #398 add pandas-compatible `DataFrame.shape()` and `Series.shape()`
- PR #394 New documentation feature "10 Minutes to cuDF"
- PR #361 CSV Reader: Add support for strings with delimiters

## Improvements

 - PR #436 Improvements for type_dispatcher and wrapper structs
 - PR #429 Add CHANGELOG.md (this file)
 - PR #266 use faster CUDA-accelerated DataFrame column/Series concatenation.
 - PR #379 new C++ `type_dispatcher` reduces code complexity in supporting many data types.
 - PR #349 Improve performance for creating columns from memoryview objects
 - PR #445 Update reductions to use type_dispatcher. Adds integer types support to sum_of_squares.
 - PR #448 Improve installation instructions in README.md
 - PR #456 Change default CMake build to Release, and added option for disabling compilation of tests

## Bug Fixes

 - PR #444 Fix csv_test CUDA too many resources requested fail.
 - PR #396 added missing output buffer in validity tests for groupbys.
 - PR #408 Dockerfile updates for source reorganization
 - PR #437 Add cffi to Dockerfile conda env, fixes "cannot import name 'librmm'"
 - PR #417 Fix `map_test` failure with CUDA 10
 - PR #414 Fix CMake installation include file paths
 - PR #418 Properly cast string dtypes to programmatic dtypes when instantiating columns
 - PR #427 Fix and tests for Concatenation illegal memory access with nulls


# cuDF 0.3.0 (23 Nov 2018)

## New Features

 - PR #336 CSV Reader string support

## Improvements

 - PR #354 source code refactored for better organization. CMake build system overhaul. Beginning of transition to Cython bindings.
 - PR #290 Add support for typecasting to/from datetime dtype
 - PR #323 Add handling pyarrow boolean arrays in input/out, add tests
 - PR #325 GDF_VALIDITY_UNSUPPORTED now returned for algorithms that don't support non-empty valid bitmasks
 - PR #381 Faster InputTooLarge Join test completes in ms rather than minutes.
 - PR #373 .gitignore improvements
 - PR #367 Doc cleanup & examples for DataFrame methods
 - PR #333 Add Rapids Memory Manager documentation
 - PR #321 Rapids Memory Manager adds file/line location logging and convenience macros
 - PR #334 Implement DataFrame `__copy__` and `__deepcopy__`
 - PR #271 Add NVTX ranges to pygdf
 - PR #311 Document system requirements for conda install

## Bug Fixes

 - PR #337 Retain index on `scale()` function
 - PR #344 Fix test failure due to PyArrow 0.11 Boolean handling
 - PR #364 Remove noexcept from managed_allocator;  CMakeLists fix for NVstrings
 - PR #357 Fix bug that made all series be considered booleans for indexing
 - PR #351 replace conda env configuration for developers
 - PRs #346 #360 Fix CSV reading of negative numbers
 - PR #342 Fix CMake to use conda-installed nvstrings
 - PR #341 Preserve categorical dtype after groupby aggregations
 - PR #315 ReadTheDocs build update to fix missing libcuda.so
 - PR #320 FIX out-of-bounds access error in reductions.cu
 - PR #319 Fix out-of-bounds memory access in libcudf count_valid_bits
 - PR #303 Fix printing empty dataframe


# cuDF 0.2.0 and cuDF 0.1.0

These were initial releases of cuDF based on previously separate pyGDF and libGDF libraries.<|MERGE_RESOLUTION|>--- conflicted
+++ resolved
@@ -1,11 +1,8 @@
 # cuDF 0.12.0 (Date TBD)
 
 ## New Features
-<<<<<<< HEAD
-- PR #3538 - Define and implmeent left semi join and left anti join
-=======
+- PR #3538 - Define and implement left semi join and left anti join
 - PR #3284 Add gpu-accelerated parquet writer
->>>>>>> f8c1c0d5
 
 ## Improvements
 
