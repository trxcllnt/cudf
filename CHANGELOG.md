--- conflicted
+++ resolved
@@ -61,11 +61,8 @@
 - PR #4111 Use `Buffer`'s to serialize `StringColumn`
 - PR #4113 Get `len` of `StringColumn`s without `nvstrings`
 - PR #4130 Renames in-place `cudf::experimental::fill` to `cudf::experimental::fill_in_place`
-<<<<<<< HEAD
 - PR #4143 Renames in-place `cudf::experimental::copy_range` to `cudf::experimental::copy_range_in_place`
-=======
 - PR #4136 Add `Index.names` property
->>>>>>> cda1a505
 
 ## Bug Fixes
 
